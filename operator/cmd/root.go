--- conflicted
+++ resolved
@@ -7,12 +7,8 @@
 	"fmt"
 	"os"
 
-<<<<<<< HEAD
-	"github.com/microsoft/retina/operator/cmd/legacy"
+	"github.com/microsoft/retina/operator/cmd/standard"
 	"github.com/pkg/errors"
-=======
-	"github.com/microsoft/retina/operator/cmd/standard"
->>>>>>> 75600a65
 	"github.com/spf13/cobra"
 )
 
@@ -32,17 +28,12 @@
 		Long:  "Start Retina Operator",
 		RunE: func(_ *cobra.Command, _ []string) error {
 			fmt.Println("Starting Retina Operator")
-<<<<<<< HEAD
-			d := legacy.NewOperator(metricsAddr, probeAddr, cfgFile, enableLeaderElection)
+			d := standard.NewOperator(metricsAddr, probeAddr, cfgFile, enableLeaderElection)
 
 			if err := d.Start(); err != nil {
 				return errors.Wrap(err, "failed to start retina-operator")
 			}
 			return nil
-=======
-			d := standard.NewOperator(metricsAddr, probeAddr, cfgFile, enableLeaderElection)
-			d.Start()
->>>>>>> 75600a65
 		},
 	}
 )
