// Copyright (c) Microsoft Corporation.
// Licensed under the MIT license.

#include "vmlinux.h"
#include "compiler.h"
#include "bpf_helpers.h"
#include "conntrack.h"


/**
 * The structure representing an ipv4 5-tuple key in the connection tracking map.
 */
struct ct_v4_key {
    __u32 src_ip;
    __u32 dst_ip;
    __u16 src_port;
    __u16 dst_port;
    __u8 proto;
};
/**
 * The structure representing a connection in the connection tracking map.
 */
struct ct_entry {
    __u32 eviction_time; // eviction_time stores the time when the connection should be evicted from the map.
    /**
     * last_report_*_dir stores the time when the last packet event was reported in the forward and reply direction respectively.
     */
    __u32 last_report_forward_dir;
    __u32 last_report_reply_dir;
    /**
     * traffic_direction indicates the direction of the connection in relation to the host. 
     * If the connection is initiated from within the host, the traffic_direction is egress. Otherwise, the traffic_direction is ingress.
     */
    __u8 traffic_direction;
    /**
     * flags_seen_*_dir stores the flags seen in the forward and reply direction.
     */
    __u8  flags_seen_forward_dir;
    __u8  flags_seen_reply_dir;
    bool is_closing; // is_closing indicates if the connection is closing.
};

struct {
    __uint(type, BPF_MAP_TYPE_LRU_HASH);
    __type(key, struct ct_v4_key);
    __type(value, struct ct_entry);
    __uint(max_entries, CT_MAP_SIZE);
} retina_conntrack_map SEC(".maps");


/**
 * Helper function to reverse a key.
 * @arg reverse_key The key to store the reversed key.
 * @arg key The key to be reversed.
 */
static inline void _ct_reverse_key(struct ct_v4_key *reverse_key, const struct ct_v4_key *key) {
    if (!reverse_key || !key) {
        return;
    }
    reverse_key->src_ip = key->dst_ip;
    reverse_key->dst_ip = key->src_ip;
    reverse_key->src_port = key->dst_port;
    reverse_key->dst_port = key->src_port;
    reverse_key->proto = key->proto;
}

/**
 * Returns the traffic direction based on the observation point.
 * @arg observation_point The point in the network stack where the packet is observed.
 */
static __always_inline __u8 _ct_get_traffic_direction(__u8 observation_point) {
    switch (observation_point) {
<<<<<<< HEAD
        case OBSERVAION_POINT_FROM_ENDPOINT:
        case OBSERVAION_POINT_TO_NETWORK:
            return TRAFFIC_DIRECTION_EGRESS;
        case OBSERVAION_POINT_TO_ENDPOINT:
        case OBSERVAION_POINT_FROM_NETWORK:
=======
        case OBSERVATION_POINT_FROM_ENDPOINT:
        case OBSERVATION_POINT_TO_NETWORK:
            return TRAFFIC_DIRECTION_EGRESS;
        case OBSERVATION_POINT_TO_ENDPOINT:
        case OBSERVATION_POINT_FROM_NETWORK:
>>>>>>> 9d6d3cba
            return TRAFFIC_DIRECTION_INGRESS;
        default:
            return TRAFFIC_DIRECTION_UNKNOWN;
    }
}

/**
 * Create a new TCP connection.
 * @arg key The key to be used to create the new connection.
 * @arg flags The flags of the packet.
 * @arg observation_point The point in the network stack where the packet is observed.
 * @arg timeout The timeout for the connection.
 */
static __always_inline bool _ct_create_new_tcp_connection(struct ct_v4_key key, __u8 flags, __u8 observation_point, __u64 timeout) {
    struct ct_entry new_value;
    __builtin_memset(&new_value, 0, sizeof(struct ct_entry));
    __u64 now = bpf_mono_now();
    // Check for overflow
    if (timeout > UINT64_MAX - now) {
        return false;
    }
    new_value.eviction_time = now + timeout;
    new_value.flags_seen_forward_dir = flags;
    new_value.traffic_direction = _ct_get_traffic_direction(observation_point);
    bpf_map_update_elem(&retina_conntrack_map, &key, &new_value, BPF_ANY);
    return true;
}

/**
 * Create a new UDP connection.
 * @arg key The key to be used to create the new connection.
 * @arg flags The flags of the packet.
 * @arg observation_point The point in the network stack where the packet is observed.
 */
static __always_inline bool _ct_handle_udp_connection(struct ct_v4_key key, __u8 flags, __u8 observation_point) {
    struct ct_entry new_value;
    __builtin_memset(&new_value, 0, sizeof(struct ct_entry));
    __u64 now = bpf_mono_now();
    // Check for overflow
    if (CT_CONNECTION_LIFETIME_NONTCP > UINT64_MAX - now) {
        return false;
    }
    new_value.eviction_time = now + CT_CONNECTION_LIFETIME_NONTCP;
    new_value.flags_seen_forward_dir = flags;
    new_value.last_report_forward_dir = now;
    new_value.traffic_direction = _ct_get_traffic_direction(observation_point);
    bpf_map_update_elem(&retina_conntrack_map, &key, &new_value, BPF_ANY);
    return true;
}

/**
 * Handle a TCP connection.
 * @arg key The key to be used to handle the connection.
 * @arg reverse_key The reverse key to be used to handle the connection.
 * @arg flags The flags of the packet.
 * @arg observation_point The point in the network stack where the packet is observed.
 */
static __always_inline bool _ct_handle_tcp_connection(struct ct_v4_key key, struct ct_v4_key reverse_key, __u8 flags, __u8 observation_point) {
    // Check if the packet is a SYN packet.
    if (flags & TCP_SYN) {
        // Create a new connection with a timeout of CT_SYN_TIMEOUT.
        return _ct_create_new_tcp_connection(key, flags, observation_point, CT_SYN_TIMEOUT);
    }

    // The packet is not a SYN packet and the connection corresponding to this packet is not found.
    // This might be because of an ongoing connection that started before Retina started tracking connections.
    // Therefore we would have missed the SYN packet. A conntrack entry will be created with best effort.
    struct ct_entry new_value;
    __builtin_memset(&new_value, 0, sizeof(struct ct_entry));
    __u64 now = bpf_mono_now();
<<<<<<< HEAD
    new_value.lifetime = now + CT_CONNECTION_LIFETIME_TCP;
=======
    // Check for overflow
    if (CT_CONNECTION_LIFETIME_TCP > UINT64_MAX - now) {
        return false;
    }
    new_value.eviction_time = now + CT_CONNECTION_LIFETIME_TCP;
>>>>>>> 9d6d3cba
    new_value.is_closing = (flags & (TCP_FIN | TCP_RST)) != 0x0;
    new_value.traffic_direction = _ct_get_traffic_direction(observation_point);

    // Check for ACK flag. If the ACK flag is set, the packet is considered as a reply packet.
    if (flags & TCP_ACK) {
        new_value.flags_seen_reply_dir = flags;
        new_value.last_report_reply_dir = now;
        bpf_map_update_elem(&retina_conntrack_map, &reverse_key, &new_value, BPF_ANY);
    } else { // Otherwise, the packet is considered as a forward packet.
        new_value.flags_seen_forward_dir = flags;
        new_value.last_report_forward_dir = now;
        bpf_map_update_elem(&retina_conntrack_map, &key, &new_value, BPF_ANY);
    }
    return true;
}

/**
 * Handle a new connection.
 * @arg key The key to be used to handle the connection.
 * @arg reverse_key The reverse key to be used to handle the connection.
 * @arg flags The flags of the packet.
 * @arg observation_point The point in the network stack where the packet is observed.
 */
static __always_inline bool _ct_handle_new_connection(struct ct_v4_key key, struct ct_v4_key reverse_key, __u8 flags, __u8 observation_point) {
    // Check what kind of protocol the packet is.
    switch (key.proto) {
        case IPPROTO_TCP:
            return _ct_handle_tcp_connection(key, reverse_key, flags, observation_point);
        case IPPROTO_UDP:
            return _ct_handle_udp_connection(key, flags, observation_point);
        default:
            return false; // We are not interested in other protocols.
    }
}

/**
 * Check if a packet should be reported to userspace. Update the corresponding conntrack entry.
 * @arg flags The flags of the packet.
 * @arg entry The entry of the connection in Retina's conntrack map.
 * @arg direction The direction of the packet in relation to the connection.
 * @arg protocol The protocol of the packet (TCP or UDP).
 * Returns true if the packet should be reported to userspace. False otherwise.
 */
static __always_inline bool _ct_should_report_packet(struct ct_entry *entry, __u8 flags, __u8 direction, __u8 protocol) {
    // Check for null parameters.
    if (!entry) {
        return false;
    }

    __u64 now = bpf_mono_now();
    __u32 eviction_time = READ_ONCE(entry->eviction_time);
    __u8 seen_flags;
    __u32 last_report;
    if (direction == CT_PACKET_DIR_FORWARD) {
        seen_flags = READ_ONCE(entry->flags_seen_forward_dir);
        last_report = READ_ONCE(entry->last_report_forward_dir);
    } else {
        seen_flags = READ_ONCE(entry->flags_seen_reply_dir);
        last_report = READ_ONCE(entry->last_report_reply_dir);
    }
    // OR the seen flags with the new flags.
    flags |= seen_flags;

    // Check if the connection timed out of if it is a TCP connection and FIN or RST flags are set.
    if (now >= eviction_time || (protocol == IPPROTO_TCP && flags & (TCP_FIN | TCP_RST))) {
        // The connection is closing or closed. Mark the connection as closing. Update the flags seen and last report time.
        WRITE_ONCE(entry->is_closing, true);
        if (direction == CT_PACKET_DIR_FORWARD) {
            WRITE_ONCE(entry->flags_seen_forward_dir, flags);
            WRITE_ONCE(entry->last_report_forward_dir, now);
        } else {
            WRITE_ONCE(entry->flags_seen_reply_dir, flags);
            WRITE_ONCE(entry->last_report_reply_dir, now);
        }
        return true; // Report the last packet received.
    }
    // Update the eviction time of the connection.
    if (protocol == IPPROTO_TCP) {
        // Check for overflow, only update the eviction time if there is no overflow.
        if (CT_CONNECTION_LIFETIME_TCP > UINT64_MAX - now) {
            return false;
        }
        WRITE_ONCE(entry->eviction_time, now + CT_CONNECTION_LIFETIME_TCP);
    } else {
        if (CT_CONNECTION_LIFETIME_NONTCP > UINT64_MAX - now) {
            return false;
        }
        WRITE_ONCE(entry->eviction_time, now + CT_CONNECTION_LIFETIME_NONTCP);
    }
    // We will only report this packet iff a new flag is seen for the given direction or the report interval has passed.
    if (flags != seen_flags || now - last_report >= CT_REPORT_INTERVAL) {
        if (direction == CT_PACKET_DIR_FORWARD) {
            WRITE_ONCE(entry->flags_seen_forward_dir, flags);
            WRITE_ONCE(entry->last_report_forward_dir, now);
        } else {
            WRITE_ONCE(entry->flags_seen_reply_dir, flags);
            WRITE_ONCE(entry->last_report_reply_dir, now);
        }
        return true;
    }
    return false;
}

/**
 * Process a packet and update the connection tracking map.
 * @arg key The key to be used to lookup the connection in the map.
 * @arg flags The flags of the packet.
 * @arg observation_point The point in the network stack where the packet is observed.
 * Returns true if the packet should be report to userspace. False otherwise.
 */
static __always_inline __attribute__((unused)) bool ct_process_packet(struct ct_v4_key key, __u8 flags, __u8 observation_point) {    
    // Lookup the connection in the map.
    struct ct_entry *entry = bpf_map_lookup_elem(&retina_conntrack_map, &key);

    // If the connection is found in the forward direction, update the connection.
    if (entry) {
        return _ct_should_report_packet(entry, flags, CT_PACKET_DIR_FORWARD, key.proto);
    }
    
    // The connection is not found in the forward direction. Check the reply direction by reversing the key.
    struct ct_v4_key reverse_key;
    __builtin_memset(&reverse_key, 0, sizeof(struct ct_v4_key));
    _ct_reverse_key(&reverse_key, &key);

    // Lookup the connection in the map based on the reverse key.
    entry = bpf_map_lookup_elem(&retina_conntrack_map, &reverse_key);

    // If the connection is found based on the reverse key, meaning that the packet is a reply packet to an existing connection.
    if (entry) {
        return _ct_should_report_packet(entry, flags, CT_PACKET_DIR_REPLY, key.proto);
    }

    // If the connection is still not found, the connection is new.
    return _ct_handle_new_connection(key, reverse_key, flags, observation_point);
}

/**
 * Check if a packet is a reply packet to a connection.
 * @arg key The key to be used to check if the packet is a reply packet.
 */
static __always_inline __attribute__((unused)) bool ct_is_reply_packet(struct ct_v4_key key) {    
    // Lookup the connection in the map.
    struct ct_entry *entry = bpf_map_lookup_elem(&retina_conntrack_map, &key);
    // We return false here because we found the connection in the forward direction
    // meaning that the packet is coming from the initiator of the connection and therefore not a reply packet.
    return entry == NULL;
}

/**
 * Get the traffic direction of a connection.
 * @arg key The key to be used to get the traffic direction of the connection.
 */
static __always_inline __attribute__((unused)) __u8 ct_get_traffic_direction(struct ct_v4_key key) {
    // Lookup the connection in the map.
    struct ct_entry *entry = bpf_map_lookup_elem(&retina_conntrack_map, &key);
    if (entry) {
        return entry->traffic_direction;
    }
    // Construct the reverse key.
    struct ct_v4_key reverse_key;
    __builtin_memset(&reverse_key, 0, sizeof(struct ct_v4_key));
    _ct_reverse_key(&reverse_key, &key);
    // Lookup the connection in the map based on the reverse key.
    entry = bpf_map_lookup_elem(&retina_conntrack_map, &reverse_key);
    if (entry) {
        return entry->traffic_direction;
    }
    return TRAFFIC_DIRECTION_UNKNOWN;
}<|MERGE_RESOLUTION|>--- conflicted
+++ resolved
@@ -70,19 +70,11 @@
  */
 static __always_inline __u8 _ct_get_traffic_direction(__u8 observation_point) {
     switch (observation_point) {
-<<<<<<< HEAD
-        case OBSERVAION_POINT_FROM_ENDPOINT:
-        case OBSERVAION_POINT_TO_NETWORK:
-            return TRAFFIC_DIRECTION_EGRESS;
-        case OBSERVAION_POINT_TO_ENDPOINT:
-        case OBSERVAION_POINT_FROM_NETWORK:
-=======
         case OBSERVATION_POINT_FROM_ENDPOINT:
         case OBSERVATION_POINT_TO_NETWORK:
             return TRAFFIC_DIRECTION_EGRESS;
         case OBSERVATION_POINT_TO_ENDPOINT:
         case OBSERVATION_POINT_FROM_NETWORK:
->>>>>>> 9d6d3cba
             return TRAFFIC_DIRECTION_INGRESS;
         default:
             return TRAFFIC_DIRECTION_UNKNOWN;
@@ -153,15 +145,11 @@
     struct ct_entry new_value;
     __builtin_memset(&new_value, 0, sizeof(struct ct_entry));
     __u64 now = bpf_mono_now();
-<<<<<<< HEAD
-    new_value.lifetime = now + CT_CONNECTION_LIFETIME_TCP;
-=======
     // Check for overflow
     if (CT_CONNECTION_LIFETIME_TCP > UINT64_MAX - now) {
         return false;
     }
     new_value.eviction_time = now + CT_CONNECTION_LIFETIME_TCP;
->>>>>>> 9d6d3cba
     new_value.is_closing = (flags & (TCP_FIN | TCP_RST)) != 0x0;
     new_value.traffic_direction = _ct_get_traffic_direction(observation_point);
 
