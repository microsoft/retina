// Copyright (c) Microsoft Corporation.
// Licensed under the MIT license.

// package conntrack implements a conntrack plugin for Retina.
package conntrack

import (
	"context"
	"time"

	"github.com/cilium/ebpf"
	"github.com/microsoft/retina/internal/ktime"
	"github.com/microsoft/retina/pkg/log"
	plugincommon "github.com/microsoft/retina/pkg/plugin/common"
	_ "github.com/microsoft/retina/pkg/plugin/conntrack/_cprog" // nolint // This is needed so cprog is included when vendoring
	"github.com/microsoft/retina/pkg/utils"
	"github.com/pkg/errors"
	"go.uber.org/zap"
)

//go:generate go run github.com/cilium/ebpf/cmd/bpf2go@master -cflags "-g -O2 -Wall -D__TARGET_ARCH_${GOARCH} -Wall" -target ${GOARCH} -type ct_v4_key conntrack ./_cprog/conntrack.c -- -I../lib/_${GOARCH} -I../lib/common/libbpf/_src -I../lib/common/libbpf/_include/linux -I../lib/common/libbpf/_include/uapi/linux -I../lib/common/libbpf/_include/asm

// Init initializes the conntrack eBPF map in the kernel for the first time.
// This function should be called in the init container since
// it requires securityContext.privileged to be true.
func Init() error {
	// Allow the current process to lock memory for eBPF resources.
	if err := rlimit.RemoveMemlock(); err != nil {
		return errors.Wrapf(err, "failed to remove memlock limit")
	}

	objs := &conntrackObjects{}
	err := loadConntrackObjects(objs, &ebpf.CollectionOptions{
		Maps: ebpf.MapOptions{
			PinPath: plugincommon.MapPath,
		},
	})
	if err != nil {
		return errors.Wrap(err, "failed to load conntrack objects")
	}
	return nil
}

// New returns a new Conntrack instance.
func New() (*Conntrack, error) {
	ct := &Conntrack{
		l:           log.Logger().Named("conntrack"),
		gcFrequency: defaultGCFrequency,
	}
<<<<<<< HEAD

	// Allow the current process to lock memory for eBPF resources.
	if err := rlimit.RemoveMemlock(); err != nil {
		ct.l.Error("RemoveMemlock failed", zap.Error(err))
		return nil, errors.Wrapf(err, "failed to remove memlock limit")
	}
=======
>>>>>>> 3438ceb4

	objs := &conntrackObjects{}
	err := loadConntrackObjects(objs, &ebpf.CollectionOptions{
		Maps: ebpf.MapOptions{
			PinPath: plugincommon.MapPath,
		},
	})
	if err != nil {
		ct.l.Error("loadConntrackObjects failed", zap.Error(err))
		return nil, errors.Wrap(err, "failed to load conntrack objects")
	}

	ct.objs = objs
	// Get the conntrack map from the objects
	ct.ctMap = objs.RetinaConntrackMap
	return ct, nil
}

// Run starts the Conntrack garbage collection loop.
func (ct *Conntrack) Run(ctx context.Context) error {
	ticker := time.NewTicker(ct.gcFrequency)
	defer ticker.Stop()

	ct.l.Info("Starting Conntrack GC loop")

	for {
		select {
		case <-ctx.Done():
			ct.l.Info("Stopping conntrack GC loop")
			if ct.objs != nil {
				err := ct.objs.Close()
				if err != nil {
					ct.l.Error("objs.Close failed", zap.Error(err))
					return errors.Wrap(err, "failed to close conntrack objects")
				}
			}
			return nil
		case <-ticker.C:
			var key conntrackCtV4Key
			var value conntrackCtEntry

			var noOfCtEntries, entriesDeleted int
			// List of keys to be deleted
			var keysToDelete []conntrackCtV4Key
			iter := ct.ctMap.Iterate()
			for iter.Next(&key, &value) {
				noOfCtEntries++
				if value.IsClosing || ktime.MonotonicOffset.Seconds()+float64(value.EvictionTime) < float64((time.Now().Unix())) {
					// Iterating a hash map from which keys are being deleted is not safe.
					// So, we store the keys to be deleted in a list and delete them after the iteration.
					keyCopy := key // Copy the key to avoid using the same key in the next iteration
					keysToDelete = append(keysToDelete, keyCopy)
				}
				// Log the conntrack entry
				srcIP := utils.Int2ip(key.SrcIp).To4()
				dstIP := utils.Int2ip(key.DstIp).To4()
				sourcePortShort := uint32(utils.HostToNetShort(key.SrcPort))
				destinationPortShort := uint32(utils.HostToNetShort(key.DstPort))
				ct.l.Debug("conntrack entry",
					zap.String("src_ip", srcIP.String()),
					zap.Uint32("src_port", sourcePortShort),
					zap.String("dst_ip", dstIP.String()),
					zap.Uint32("dst_port", destinationPortShort),
					zap.String("proto", decodeProto(key.Proto)),
					zap.Uint32("eviction_time", value.EvictionTime),
					zap.Uint8("traffic_direction", value.TrafficDirection),
					zap.Bool("is_closing", value.IsClosing),
					zap.String("flags_seen_tx_dir", decodeFlags(value.FlagsSeenTxDir)),
					zap.String("flags_seen_rx_dir", decodeFlags(value.FlagsSeenRxDir)),
					zap.Uint32("last_reported_tx_dir", value.LastReportTxDir),
					zap.Uint32("last_reported_rx_dir", value.LastReportRxDir),
				)
			}
			if err := iter.Err(); err != nil {
				ct.l.Error("Iterate failed", zap.Error(err))
			}
			// Delete the conntrack entries
			for _, key := range keysToDelete {
				if err := ct.ctMap.Delete(key); err != nil {
					ct.l.Error("Delete failed", zap.Error(err))
				} else {
					entriesDeleted++
				}
			}
			ct.l.Debug("conntrack GC completed", zap.Int("number_of_entries", noOfCtEntries), zap.Int("entries_deleted", entriesDeleted))
		}
	}
}<|MERGE_RESOLUTION|>--- conflicted
+++ resolved
@@ -47,16 +47,7 @@
 		l:           log.Logger().Named("conntrack"),
 		gcFrequency: defaultGCFrequency,
 	}
-<<<<<<< HEAD
-
-	// Allow the current process to lock memory for eBPF resources.
-	if err := rlimit.RemoveMemlock(); err != nil {
-		ct.l.Error("RemoveMemlock failed", zap.Error(err))
-		return nil, errors.Wrapf(err, "failed to remove memlock limit")
-	}
-=======
->>>>>>> 3438ceb4
-
+  
 	objs := &conntrackObjects{}
 	err := loadConntrackObjects(objs, &ebpf.CollectionOptions{
 		Maps: ebpf.MapOptions{
