package k8s

import (
	"context"
	"strings"
	"time"

	"k8s.io/apimachinery/pkg/util/runtime"

	"github.com/cilium/cilium/pkg/k8s"
	"github.com/cilium/cilium/pkg/k8s/watchers"
	"github.com/cilium/cilium/pkg/logging"
	"github.com/cilium/cilium/pkg/logging/logfields"
	"github.com/cilium/cilium/pkg/option"
	"github.com/sirupsen/logrus"
)

func init() {
	// Register custom error handler for the watcher
	// nolint:reassign // this is the only way to set the error handler
	runtime.ErrorHandlers = []runtime.ErrorHandler{
		runtime.ErrorHandler(k8sWatcherErrorHandler),
	}
}

var (
	logger = logging.DefaultLogger.WithField(logfields.LogSubsys, "k8s-watcher")
)

func Start(ctx context.Context, k *watchers.K8sWatcher) {
	logger.Info("Starting Kubernetes watcher")

	option.Config.K8sSyncTimeout = 3 * time.Minute //nolint:gomnd // this duration is self-explanatory
	syncdCache := make(chan struct{})
	go k.InitK8sSubsystem(ctx, syncdCache)
	logger.WithField("k8s resources", k8sResources).Info("Kubernetes watcher started, will wait for cache sync")

	// Wait for K8s watcher to sync. If doesn't complete in 3 minutes, causes fatal error.
	<-syncdCache
	logger.Info("Kubernetes watcher synced")
}

// retinaK8sErrorHandler is a custom error handler for the watcher
// that logs the error and tags the error to easily identify
func k8sWatcherErrorHandler(c context.Context, e error, s string, i ...interface{}) {
<<<<<<< HEAD
=======
	if e == nil {
		return
	}

>>>>>>> 63b4cb7d
	errStr := e.Error()

	logError := func(er, r string) {
		logger.WithFields(logrus.Fields{
			"underlyingError": er,
			"resource":        r,
		}).Error("Error watching k8s resource")
	}

	switch {
	case strings.Contains(errStr, "Failed to watch *v1.Node"):
		logError(errStr, "v1.Node")
	case strings.Contains(errStr, "Failed to watch *v2.CiliumEndpoint"):
		logError(errStr, "v2.CiliumEndpoint")
	case strings.Contains(errStr, "Failed to watch *v1.Service"):
		logError(errStr, "v1.Service")
	case strings.Contains(errStr, "Failed to watch *v2.CiliumNode"):
		logError(errStr, "v2.CiliumNode")
	default:
		k8s.K8sErrorHandler(c, e, s, i...)
	}
}<|MERGE_RESOLUTION|>--- conflicted
+++ resolved
@@ -43,13 +43,10 @@
 // retinaK8sErrorHandler is a custom error handler for the watcher
 // that logs the error and tags the error to easily identify
 func k8sWatcherErrorHandler(c context.Context, e error, s string, i ...interface{}) {
-<<<<<<< HEAD
-=======
 	if e == nil {
 		return
 	}
 
->>>>>>> 63b4cb7d
 	errStr := e.Error()
 
 	logError := func(er, r string) {
