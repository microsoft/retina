--- conflicted
+++ resolved
@@ -254,13 +254,8 @@
 	github.com/spf13/pflag v1.0.5
 	github.com/stretchr/testify v1.9.0
 	go.uber.org/multierr v1.11.0 // indirect
-<<<<<<< HEAD
-	golang.org/x/net v0.29.0 // indirect
+	golang.org/x/net v0.30.0 // indirect
 	golang.org/x/oauth2 v0.23.0 // indirect
-=======
-	golang.org/x/net v0.30.0 // indirect
-	golang.org/x/oauth2 v0.22.0 // indirect
->>>>>>> e4d2d3e0
 	golang.org/x/sync v0.8.0
 	golang.org/x/sys v0.26.0
 	golang.org/x/term v0.25.0 // indirect
