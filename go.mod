module github.com/microsoft/retina

go 1.22.7

toolchain go1.23.1

require (
	github.com/go-chi/chi/v5 v5.1.0
	github.com/google/uuid v1.6.0
	github.com/prometheus/client_golang v1.20.5
	github.com/spf13/cobra v1.8.1
	go.uber.org/zap v1.27.0
	k8s.io/client-go v0.30.3
	sigs.k8s.io/cloud-provider-azure/pkg/azclient v0.0.49
	sigs.k8s.io/cloud-provider-azure/pkg/azclient/configloader v0.0.20
)

require (
	cel.dev/expr v0.15.0 // indirect
	code.cloudfoundry.org/clock v1.0.0 // indirect
	github.com/AdaLogics/go-fuzz-headers v0.0.0-20230811130428-ced1acdcaa24 // indirect
	github.com/AdamKorcz/go-118-fuzz-build v0.0.0-20230306123547-8075edf89bb0 // indirect
	github.com/Azure/azure-sdk-for-go/sdk/internal v1.10.0 // indirect
	github.com/Azure/azure-sdk-for-go/sdk/resourcemanager/authorization/armauthorization/v2 v2.2.0 // indirect
	github.com/Azure/azure-sdk-for-go/sdk/resourcemanager/compute/armcompute/v5 v5.7.0 // indirect
	github.com/Azure/azure-sdk-for-go/sdk/resourcemanager/containerregistry/armcontainerregistry v1.2.0 // indirect
	github.com/Azure/azure-sdk-for-go/sdk/resourcemanager/keyvault/armkeyvault v1.4.0 // indirect
	github.com/Azure/azure-sdk-for-go/sdk/resourcemanager/network/armnetwork/v4 v4.3.0 // indirect
	github.com/Azure/azure-sdk-for-go/sdk/resourcemanager/privatedns/armprivatedns v1.2.0 // indirect
	github.com/Azure/azure-sdk-for-go/sdk/security/keyvault/azsecrets v1.1.0 // indirect
	github.com/Azure/azure-sdk-for-go/sdk/security/keyvault/internal v1.0.0 // indirect
	github.com/Azure/go-ansiterm v0.0.0-20230124172434-306776ec8161 // indirect
	github.com/Azure/go-autorest v14.2.0+incompatible // indirect
	github.com/Azure/go-autorest/autorest v0.11.29 // indirect
	github.com/Azure/go-autorest/autorest/adal v0.9.23 // indirect
	github.com/Azure/go-autorest/autorest/date v0.3.0 // indirect
	github.com/Azure/go-autorest/logger v0.2.1 // indirect
	github.com/Azure/go-autorest/tracing v0.6.0 // indirect
	github.com/AzureAD/microsoft-authentication-library-for-go v1.2.2 // indirect
	github.com/BurntSushi/toml v1.3.2 // indirect
	github.com/MakeNowJust/heredoc v1.0.0 // indirect
	github.com/Masterminds/goutils v1.1.1 // indirect
	github.com/Masterminds/semver/v3 v3.2.1 // indirect
	github.com/Masterminds/sprig/v3 v3.2.3 // indirect
	github.com/Masterminds/squirrel v1.5.4 // indirect
	github.com/Microsoft/go-winio v0.6.1 // indirect
	github.com/armon/go-metrics v0.4.1 // indirect
	github.com/asaskevich/govalidator v0.0.0-20230301143203-a9d515a09cc2 // indirect
	github.com/aws/aws-sdk-go-v2/aws/protocol/eventstream v1.6.6 // indirect
	github.com/aws/aws-sdk-go-v2/feature/ec2/imds v1.16.19 // indirect
	github.com/aws/aws-sdk-go-v2/internal/configsources v1.3.23 // indirect
	github.com/aws/aws-sdk-go-v2/internal/endpoints/v2 v2.6.23 // indirect
	github.com/aws/aws-sdk-go-v2/internal/ini v1.8.1 // indirect
	github.com/aws/aws-sdk-go-v2/internal/v4a v1.3.23 // indirect
	github.com/aws/aws-sdk-go-v2/service/internal/accept-encoding v1.12.0 // indirect
	github.com/aws/aws-sdk-go-v2/service/internal/checksum v1.4.4 // indirect
	github.com/aws/aws-sdk-go-v2/service/internal/presigned-url v1.12.4 // indirect
	github.com/aws/aws-sdk-go-v2/service/internal/s3shared v1.18.4 // indirect
	github.com/aws/aws-sdk-go-v2/service/sso v1.24.5 // indirect
	github.com/aws/aws-sdk-go-v2/service/ssooidc v1.28.4 // indirect
	github.com/aws/aws-sdk-go-v2/service/sts v1.32.4 // indirect
	github.com/aws/smithy-go v1.22.0 // indirect
	github.com/beorn7/perks v1.0.1 // indirect
	github.com/blang/semver/v4 v4.0.0 // indirect
	github.com/cespare/xxhash/v2 v2.3.0 // indirect
	github.com/chai2010/gettext-go v1.0.2 // indirect
	github.com/cilium/dns v1.1.51-0.20231120140355-729345173dc3 // indirect
	github.com/cilium/lumberjack/v2 v2.3.0 // indirect
	github.com/cilium/stream v0.0.0-20240226091623-f979d32855f8 // indirect
	github.com/cncf/xds/go v0.0.0-20240423153145-555b57ec207b // indirect
	github.com/containerd/cgroups/v3 v3.0.2 // indirect
	github.com/containerd/containerd v1.7.14 // indirect
	github.com/containerd/continuity v0.4.2 // indirect
	github.com/containerd/errdefs v0.1.0 // indirect
	github.com/containerd/fifo v1.1.0 // indirect
	github.com/containerd/log v0.1.0 // indirect
	github.com/containerd/ttrpc v1.2.3 // indirect
	github.com/containerd/typeurl/v2 v2.1.1 // indirect
	github.com/containernetworking/cni v1.1.2 // indirect
	github.com/coreos/go-semver v0.3.1 // indirect
	github.com/coreos/go-systemd/v22 v22.5.0 // indirect
	github.com/cyphar/filepath-securejoin v0.2.4 // indirect
	github.com/davecgh/go-spew v1.1.2-0.20180830191138-d8f796af33cc // indirect
	github.com/distribution/reference v0.6.0 // indirect
	github.com/docker/cli v26.0.0+incompatible // indirect
	github.com/docker/distribution v2.8.3+incompatible // indirect
	github.com/docker/docker v26.1.5+incompatible // indirect
	github.com/docker/docker-credential-helpers v0.8.1 // indirect
	github.com/docker/go-connections v0.5.0 // indirect
	github.com/docker/go-events v0.0.0-20190806004212-e31b211e4f1c // indirect
	github.com/docker/go-metrics v0.0.1 // indirect
	github.com/docker/go-units v0.5.0 // indirect
	github.com/emicklei/go-restful/v3 v3.12.1 // indirect
	github.com/envoyproxy/protoc-gen-validate v1.1.0 // indirect
	github.com/evanphx/json-patch v5.9.0+incompatible // indirect
	github.com/evanphx/json-patch/v5 v5.9.0 // indirect
	github.com/exponent-io/jsonpath v0.0.0-20151013193312-d6023ce2651d // indirect
	github.com/fatih/color v1.16.0 // indirect
	github.com/felixge/httpsnoop v1.0.4 // indirect
	github.com/fsnotify/fsnotify v1.7.0 // indirect
	github.com/go-errors/errors v1.4.2 // indirect
	github.com/go-gorp/gorp/v3 v3.1.0 // indirect
	github.com/go-jose/go-jose/v3 v3.0.3 // indirect
	github.com/go-logr/stdr v1.2.2 // indirect
	github.com/go-openapi/analysis v0.23.0 // indirect
	github.com/go-openapi/errors v0.22.0 // indirect
	github.com/go-openapi/jsonpointer v0.21.0 // indirect
	github.com/go-openapi/jsonreference v0.21.0 // indirect
	github.com/go-openapi/loads v0.22.0 // indirect
	github.com/go-openapi/runtime v0.28.0 // indirect
	github.com/go-openapi/spec v0.21.0 // indirect
	github.com/go-openapi/strfmt v0.23.0 // indirect
	github.com/go-openapi/swag v0.23.0 // indirect
	github.com/go-openapi/validate v0.24.0 // indirect
	github.com/go-task/slim-sprig/v3 v3.0.0 // indirect
	github.com/gobwas/glob v0.2.3 // indirect
	github.com/godbus/dbus/v5 v5.1.0 // indirect
	github.com/gofrs/uuid v4.2.0+incompatible // indirect
	github.com/golang-jwt/jwt/v4 v4.5.1 // indirect
	github.com/golang-jwt/jwt/v5 v5.2.1 // indirect
	github.com/golang/groupcache v0.0.0-20210331224755-41bb18bfe9da // indirect
	github.com/google/btree v1.1.2 // indirect
	github.com/google/gnostic-models v0.6.9-0.20230804172637-c7be7c783f49 // indirect
	github.com/google/gops v0.3.27 // indirect
	github.com/google/pprof v0.0.0-20241029153458-d1b30febd7db // indirect
	github.com/google/renameio/v2 v2.0.0 // indirect
	github.com/google/shlex v0.0.0-20191202100458-e7afc7fbc510 // indirect
	github.com/gorilla/mux v1.8.1 // indirect
	github.com/gorilla/websocket v1.5.1 // indirect
	github.com/gosuri/uitable v0.0.4 // indirect
	github.com/gregjones/httpcache v0.0.0-20190611155906-901d90724c79 // indirect
	github.com/hashicorp/consul/api v1.28.2 // indirect
	github.com/hashicorp/errwrap v1.1.0 // indirect
	github.com/hashicorp/go-cleanhttp v0.5.2 // indirect
	github.com/hashicorp/go-hclog v1.5.0 // indirect
	github.com/hashicorp/go-immutable-radix v1.3.1 // indirect
	github.com/hashicorp/go-immutable-radix/v2 v2.1.0 // indirect
	github.com/hashicorp/go-multierror v1.1.1 // indirect
	github.com/hashicorp/go-rootcerts v1.0.2 // indirect
	github.com/hashicorp/golang-lru v0.5.4 // indirect
	github.com/hashicorp/hcl v1.0.1-vault-5 // indirect
	github.com/hashicorp/serf v0.10.1 // indirect
	github.com/huandu/xstrings v1.4.0 // indirect
	github.com/inconshreveable/mousetrap v1.1.0 // indirect
	github.com/jmoiron/sqlx v1.3.5 // indirect
	github.com/josharian/intern v1.0.0 // indirect
	github.com/josharian/native v1.1.0 // indirect
	github.com/klauspost/compress v1.17.9 // indirect
	github.com/kr/pretty v0.3.1 // indirect
	github.com/kr/text v0.2.0 // indirect
	github.com/kylelemons/godebug v1.1.0 // indirect
	github.com/lann/builder v0.0.0-20180802200727-47ae307949d0 // indirect
	github.com/lann/ps v0.0.0-20150810152359-62de8c46ede0 // indirect
	github.com/lib/pq v1.10.9 // indirect
	github.com/liggitt/tabwriter v0.0.0-20181228230101-89fcab3d43de // indirect
	github.com/mackerelio/go-osstat v0.2.4 // indirect
	github.com/magiconair/properties v1.8.7 // indirect
	github.com/mailru/easyjson v0.7.7 // indirect
	github.com/mattn/go-colorable v0.1.13 // indirect
	github.com/mattn/go-isatty v0.0.20 // indirect
	github.com/mattn/go-runewidth v0.0.9 // indirect
	github.com/mdlayher/socket v0.4.1 // indirect
	github.com/mitchellh/copystructure v1.2.0 // indirect
	github.com/mitchellh/go-homedir v1.1.0 // indirect
	github.com/mitchellh/go-wordwrap v1.0.1 // indirect
	github.com/mitchellh/reflectwalk v1.0.2 // indirect
	github.com/moby/docker-image-spec v1.3.1 // indirect
	github.com/moby/locker v1.0.1 // indirect
	github.com/moby/moby v26.0.0+incompatible // indirect
	github.com/moby/spdystream v0.4.0 // indirect
	github.com/moby/sys/mountinfo v0.7.1 // indirect
	github.com/moby/sys/sequential v0.5.0 // indirect
	github.com/moby/sys/signal v0.7.0 // indirect
	github.com/moby/sys/user v0.1.0 // indirect
	github.com/moby/term v0.5.0 // indirect
	github.com/monochromegane/go-gitignore v0.0.0-20200626010858-205db1a8cc00 // indirect
	github.com/munnerz/goautoneg v0.0.0-20191010083416-a7dc8b61c822 // indirect
	github.com/mxk/go-flowrate v0.0.0-20140419014527-cca7078d478f // indirect
	github.com/oklog/ulid v1.3.1 // indirect
	github.com/opencontainers/go-digest v1.0.0 // indirect
	github.com/opencontainers/image-spec v1.1.0 // indirect
	github.com/opencontainers/runtime-spec v1.2.0 // indirect
	github.com/opencontainers/selinux v1.11.0 // indirect
	github.com/opentracing/opentracing-go v1.2.1-0.20220228012449-10b1cf09e00b // indirect
	github.com/pelletier/go-toml/v2 v2.2.2 // indirect
	github.com/peterbourgon/diskv v2.0.2-0.20180312054125-0646ccaebea1+incompatible // indirect
	github.com/petermattis/goid v0.0.0-20180202154549-b0b1615b78e5 // indirect
	github.com/pkg/browser v0.0.0-20240102092130-5ac0b6a4141c // indirect
	github.com/pmezard/go-difflib v1.0.1-0.20181226105442-5d4384ee4fb2 // indirect
	github.com/prometheus/procfs v0.15.1 // indirect
	github.com/rubenv/sql-migrate v1.5.2 // indirect
	github.com/russross/blackfriday/v2 v2.1.0 // indirect
	github.com/s3rj1k/go-fanotify/fanotify v0.0.0-20210917134616-9c00a300bb7a // indirect
	github.com/sagikazarmark/locafero v0.4.0 // indirect
	github.com/sagikazarmark/slog-shim v0.1.0 // indirect
	github.com/sasha-s/go-deadlock v0.3.1 // indirect
	github.com/shopspring/decimal v1.3.1 // indirect
	github.com/sourcegraph/conc v0.3.0 // indirect
	github.com/spf13/afero v1.11.0 // indirect
	github.com/spf13/cast v1.6.0 // indirect
	github.com/spiffe/go-spiffe/v2 v2.1.7 // indirect
	github.com/spiffe/spire-api-sdk v1.9.1 // indirect
	github.com/subosito/gotenv v1.6.0 // indirect
	github.com/syndtr/gocapability v0.0.0-20200815063812-42c35b437635 // indirect
	github.com/tidwall/gjson v1.17.1 // indirect
	github.com/tidwall/match v1.1.1 // indirect
	github.com/tidwall/pretty v1.2.0 // indirect
	github.com/tidwall/sjson v1.2.5 // indirect
	github.com/vishvananda/netns v0.0.4 // indirect
	github.com/xeipuuv/gojsonpointer v0.0.0-20190905194746-02993c407bfb // indirect
	github.com/xeipuuv/gojsonreference v0.0.0-20180127040603-bd5ef7bd5415 // indirect
	github.com/xeipuuv/gojsonschema v1.2.0 // indirect
	github.com/xlab/treeprint v1.2.0 // indirect
	github.com/zeebo/errs v1.3.0 // indirect
	go.etcd.io/etcd/api/v3 v3.5.12 // indirect
	go.etcd.io/etcd/client/pkg/v3 v3.5.12 // indirect
	go.etcd.io/etcd/client/v3 v3.5.12 // indirect
	go.mongodb.org/mongo-driver v1.14.0 // indirect
	go.opencensus.io v0.24.0 // indirect
	go.opentelemetry.io/contrib/instrumentation/net/http/otelhttp v0.49.0 // indirect
	go.starlark.net v0.0.0-20230814145427-12f4cb8177e4 // indirect
	go.uber.org/dig v1.17.1 // indirect
	go4.org/netipx v0.0.0-20231129151722-fdeea329fbba // indirect
	golang.org/x/crypto v0.28.0 // indirect
	golang.org/x/mod v0.21.0 // indirect
	golang.org/x/text v0.19.0 // indirect
	golang.org/x/time v0.6.0 // indirect
	golang.org/x/tools v0.26.0 // indirect
	gomodules.xyz/jsonpatch/v2 v2.4.0 // indirect
	google.golang.org/genproto v0.0.0-20240213162025-012b6fc9bca9 // indirect
	google.golang.org/genproto/googleapis/api v0.0.0-20240604185151-ef581f913117 // indirect
	google.golang.org/genproto/googleapis/rpc v0.0.0-20240604185151-ef581f913117 // indirect
	gopkg.in/inf.v0 v0.9.1 // indirect
	gopkg.in/ini.v1 v1.67.0 // indirect
	k8s.io/apiserver v0.30.3 // indirect
	k8s.io/component-base v0.30.3 // indirect
	k8s.io/cri-api v0.30.1 // indirect
	oras.land/oras-go v1.2.5 // indirect
	sigs.k8s.io/kustomize/api v0.14.0 // indirect
	sigs.k8s.io/kustomize/kyaml v0.14.3 // indirect
)

require (
	github.com/go-chi/chi v4.1.2+incompatible
	github.com/go-logr/logr v1.4.2 // indirect
	github.com/gogo/protobuf v1.3.2 // indirect
	github.com/golang/protobuf v1.5.4 // indirect
	github.com/google/go-cmp v0.6.0
	github.com/google/gofuzz v1.2.0 // indirect
	github.com/imdario/mergo v0.3.16 // indirect
	github.com/json-iterator/go v1.1.12 // indirect
	github.com/modern-go/concurrent v0.0.0-20180306012644-bacd9c7ef1dd // indirect
	github.com/modern-go/reflect2 v1.0.2 // indirect
	github.com/spf13/pflag v1.0.5
	github.com/stretchr/testify v1.9.0
	go.uber.org/multierr v1.11.0 // indirect
	golang.org/x/net v0.30.0 // indirect
	golang.org/x/oauth2 v0.23.0 // indirect
<<<<<<< HEAD
	golang.org/x/sync v0.8.0
	golang.org/x/sys v0.26.0
=======
	golang.org/x/sync v0.9.0
	golang.org/x/sys v0.27.0
>>>>>>> d8cda5bd
	golang.org/x/term v0.25.0 // indirect
	google.golang.org/protobuf v1.35.1
	gopkg.in/yaml.v2 v2.4.0 // indirect
	gopkg.in/yaml.v3 v3.0.1 // indirect
	k8s.io/api v0.30.3
	k8s.io/apimachinery v0.30.3
	k8s.io/klog/v2 v2.130.1 // indirect
	k8s.io/kube-openapi v0.0.0-20240903163716-9e1beecbcb38 // indirect
	k8s.io/utils v0.0.0-20240921022957-49e7df575cb6
	sigs.k8s.io/json v0.0.0-20221116044647-bc3834ca7abd // indirect
	sigs.k8s.io/structured-merge-diff/v4 v4.4.1 // indirect
	sigs.k8s.io/yaml v1.4.0
)

require (
	github.com/Azure/azure-container-networking/zapai v0.0.3
	github.com/Azure/azure-sdk-for-go v68.0.0+incompatible
	github.com/Azure/azure-sdk-for-go/sdk/azcore v1.16.0
	github.com/Azure/azure-sdk-for-go/sdk/azidentity v1.8.0
	github.com/Azure/azure-sdk-for-go/sdk/resourcemanager/containerservice/armcontainerservice/v4 v4.8.0
	github.com/Azure/azure-sdk-for-go/sdk/resourcemanager/dashboard/armdashboard v1.2.0
	github.com/Azure/azure-sdk-for-go/sdk/resourcemanager/monitor/armmonitor v0.11.0
	github.com/Azure/azure-sdk-for-go/sdk/resourcemanager/network/armnetwork/v5 v5.2.0
	github.com/Azure/azure-sdk-for-go/sdk/resourcemanager/resources/armresources v1.2.0
	github.com/Azure/azure-sdk-for-go/sdk/resourcemanager/storage/armstorage v1.6.0
	github.com/Azure/azure-sdk-for-go/sdk/storage/azblob v1.4.1
	github.com/Microsoft/hcsshim v0.12.0-rc.3
	github.com/Sytten/logrus-zap-hook v0.1.0
	github.com/aws/aws-sdk-go-v2 v1.32.4
	github.com/aws/aws-sdk-go-v2/config v1.28.3
	github.com/aws/aws-sdk-go-v2/credentials v1.17.44
	github.com/aws/aws-sdk-go-v2/service/s3 v1.66.3
	github.com/cakturk/go-netstat v0.0.0-20200220111822-e5b49efee7a5
	github.com/cilium/cilium v1.16.0-pre.1.0.20240403152809-b9853ecbcaeb
	github.com/cilium/ebpf v0.16.0
	github.com/cilium/proxy v0.0.0-20231031145409-f19708f3d018
	github.com/cilium/workerpool v1.2.0
	github.com/florianl/go-tc v0.4.4
	github.com/go-logr/zapr v1.3.0
	github.com/google/gopacket v1.1.19
	github.com/grpc-ecosystem/go-grpc-prometheus v1.2.0
	github.com/hashicorp/golang-lru/v2 v2.0.7
	github.com/inspektor-gadget/inspektor-gadget v0.27.0
	github.com/jellydator/ttlcache/v3 v3.3.0
	github.com/jsternberg/zap-logfmt v1.3.0
	github.com/mdlayher/netlink v1.7.2
	github.com/microsoft/ApplicationInsights-Go v0.4.4
	github.com/mitchellh/mapstructure v1.5.0
	github.com/onsi/ginkgo/v2 v2.21.0
	github.com/onsi/gomega v1.35.1
	github.com/pkg/errors v0.9.1
	github.com/prometheus/client_model v0.6.1
	github.com/prometheus/common v0.60.1
	github.com/safchain/ethtool v0.4.1
	github.com/sirupsen/logrus v1.9.3
	github.com/spf13/viper v1.19.0
	github.com/vishvananda/netlink v1.2.1-beta.2.0.20240524165444-4d4ba1473f21
	go.opentelemetry.io/otel v1.31.0
	go.opentelemetry.io/otel/metric v1.31.0
	go.opentelemetry.io/otel/trace v1.31.0
	go.uber.org/mock v0.5.0
	golang.org/x/exp v0.0.0-20240719175910-8a7402abbf56
	google.golang.org/grpc v1.66.2
	gopkg.in/natefinch/lumberjack.v2 v2.2.1
	gotest.tools v2.2.0+incompatible
	gotest.tools/v3 v3.5.1
	helm.sh/helm/v3 v3.15.4
	k8s.io/apiextensions-apiserver v0.30.3
	k8s.io/cli-runtime v0.30.3
	k8s.io/kubectl v0.30.3
	k8s.io/perf-tests/network/benchmarks/netperf v0.0.0-00010101000000-000000000000
	sigs.k8s.io/controller-runtime v0.18.5
)

require github.com/rogpeppe/go-internal v1.12.0 // indirect

replace github.com/vishvananda/netns => github.com/inspektor-gadget/netns v0.0.5-0.20230524185006-155d84c555d6

replace k8s.io/perf-tests/network/benchmarks/netperf => github.com/Azure/perf-tests/network/benchmarks/netperf v0.0.0-20241008140716-395a79947d2c<|MERGE_RESOLUTION|>--- conflicted
+++ resolved
@@ -256,13 +256,8 @@
 	go.uber.org/multierr v1.11.0 // indirect
 	golang.org/x/net v0.30.0 // indirect
 	golang.org/x/oauth2 v0.23.0 // indirect
-<<<<<<< HEAD
-	golang.org/x/sync v0.8.0
-	golang.org/x/sys v0.26.0
-=======
 	golang.org/x/sync v0.9.0
 	golang.org/x/sys v0.27.0
->>>>>>> d8cda5bd
 	golang.org/x/term v0.25.0 // indirect
 	google.golang.org/protobuf v1.35.1
 	gopkg.in/yaml.v2 v2.4.0 // indirect
