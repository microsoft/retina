module github.com/microsoft/retina

go 1.22.0

toolchain go1.22.2

require (
	github.com/go-chi/chi/v5 v5.0.11
	github.com/google/uuid v1.6.0
	github.com/prometheus/client_golang v1.19.1
	github.com/spf13/cobra v1.8.0
	go.uber.org/zap v1.26.0
	k8s.io/client-go v0.30.0
)

require (
	code.cloudfoundry.org/clock v1.0.0 // indirect
	github.com/AdaLogics/go-fuzz-headers v0.0.0-20230811130428-ced1acdcaa24 // indirect
	github.com/AdamKorcz/go-118-fuzz-build v0.0.0-20230306123547-8075edf89bb0 // indirect
	github.com/Azure/azure-sdk-for-go/sdk/internal v1.5.2 // indirect
	github.com/Azure/go-ansiterm v0.0.0-20230124172434-306776ec8161 // indirect
	github.com/Azure/go-autorest v14.2.0+incompatible // indirect
	github.com/Azure/go-autorest/autorest v0.11.29 // indirect
	github.com/Azure/go-autorest/autorest/adal v0.9.23 // indirect
	github.com/Azure/go-autorest/autorest/date v0.3.0 // indirect
	github.com/Azure/go-autorest/logger v0.2.1 // indirect
	github.com/Azure/go-autorest/tracing v0.6.0 // indirect
	github.com/AzureAD/microsoft-authentication-library-for-go v1.2.2 // indirect
	github.com/BurntSushi/toml v1.3.2 // indirect
	github.com/MakeNowJust/heredoc v1.0.0 // indirect
	github.com/Masterminds/goutils v1.1.1 // indirect
	github.com/Masterminds/semver/v3 v3.2.1 // indirect
	github.com/Masterminds/sprig/v3 v3.2.3 // indirect
	github.com/Masterminds/squirrel v1.5.4 // indirect
	github.com/Microsoft/go-winio v0.6.1 // indirect
	github.com/armon/go-metrics v0.4.1 // indirect
	github.com/asaskevich/govalidator v0.0.0-20230301143203-a9d515a09cc2 // indirect
	github.com/aws/aws-sdk-go-v2/aws/protocol/eventstream v1.6.2 // indirect
	github.com/aws/aws-sdk-go-v2/feature/ec2/imds v1.16.3 // indirect
	github.com/aws/aws-sdk-go-v2/internal/configsources v1.3.7 // indirect
	github.com/aws/aws-sdk-go-v2/internal/endpoints/v2 v2.6.7 // indirect
	github.com/aws/aws-sdk-go-v2/internal/ini v1.8.0 // indirect
	github.com/aws/aws-sdk-go-v2/internal/v4a v1.3.7 // indirect
	github.com/aws/aws-sdk-go-v2/service/internal/accept-encoding v1.11.2 // indirect
	github.com/aws/aws-sdk-go-v2/service/internal/checksum v1.3.9 // indirect
	github.com/aws/aws-sdk-go-v2/service/internal/presigned-url v1.11.9 // indirect
	github.com/aws/aws-sdk-go-v2/service/internal/s3shared v1.17.7 // indirect
	github.com/aws/aws-sdk-go-v2/service/sso v1.20.9 // indirect
	github.com/aws/aws-sdk-go-v2/service/ssooidc v1.24.3 // indirect
	github.com/aws/aws-sdk-go-v2/service/sts v1.28.10 // indirect
	github.com/aws/smithy-go v1.20.2 // indirect
	github.com/beorn7/perks v1.0.1 // indirect
	github.com/blang/semver/v4 v4.0.0 // indirect
	github.com/cespare/xxhash/v2 v2.2.0 // indirect
	github.com/chai2010/gettext-go v1.0.2 // indirect
	github.com/cilium/proxy v0.0.0-20231031145409-f19708f3d018 // indirect
	github.com/cncf/xds/go v0.0.0-20231128003011-0fa0005c9caa // indirect
	github.com/containerd/cgroups/v3 v3.0.2 // indirect
	github.com/containerd/containerd v1.7.14 // indirect
	github.com/containerd/continuity v0.4.2 // indirect
	github.com/containerd/errdefs v0.1.0 // indirect
	github.com/containerd/fifo v1.1.0 // indirect
	github.com/containerd/log v0.1.0 // indirect
	github.com/containerd/ttrpc v1.2.3 // indirect
	github.com/containerd/typeurl/v2 v2.1.1 // indirect
	github.com/coreos/go-semver v0.3.1 // indirect
	github.com/coreos/go-systemd/v22 v22.5.0 // indirect
	github.com/cyphar/filepath-securejoin v0.2.4 // indirect
	github.com/davecgh/go-spew v1.1.2-0.20180830191138-d8f796af33cc // indirect
	github.com/distribution/reference v0.6.0 // indirect
	github.com/docker/cli v26.0.0+incompatible // indirect
	github.com/docker/distribution v2.8.3+incompatible // indirect
	github.com/docker/docker v26.0.2+incompatible // indirect
	github.com/docker/docker-credential-helpers v0.8.1 // indirect
	github.com/docker/go-connections v0.5.0 // indirect
	github.com/docker/go-events v0.0.0-20190806004212-e31b211e4f1c // indirect
	github.com/docker/go-metrics v0.0.1 // indirect
	github.com/docker/go-units v0.5.0 // indirect
	github.com/emicklei/go-restful/v3 v3.11.2 // indirect
	github.com/envoyproxy/protoc-gen-validate v1.0.4 // indirect
	github.com/evanphx/json-patch v5.7.0+incompatible // indirect
	github.com/evanphx/json-patch/v5 v5.9.0 // indirect
	github.com/exponent-io/jsonpath v0.0.0-20151013193312-d6023ce2651d // indirect
	github.com/fatih/color v1.16.0 // indirect
	github.com/felixge/httpsnoop v1.0.4 // indirect
	github.com/fsnotify/fsnotify v1.7.0 // indirect
	github.com/go-errors/errors v1.4.2 // indirect
	github.com/go-gorp/gorp/v3 v3.1.0 // indirect
	github.com/go-logr/stdr v1.2.2 // indirect
	github.com/go-logr/zapr v1.3.0 // indirect
	github.com/go-ole/go-ole v1.2.6 // indirect
	github.com/go-openapi/analysis v0.21.4 // indirect
	github.com/go-openapi/errors v0.20.4 // indirect
	github.com/go-openapi/jsonpointer v0.20.2 // indirect
	github.com/go-openapi/jsonreference v0.20.4 // indirect
	github.com/go-openapi/loads v0.21.2 // indirect
	github.com/go-openapi/runtime v0.26.2 // indirect
	github.com/go-openapi/spec v0.20.11 // indirect
	github.com/go-openapi/strfmt v0.21.9 // indirect
	github.com/go-openapi/swag v0.22.10 // indirect
	github.com/go-openapi/validate v0.22.3 // indirect
	github.com/go-task/slim-sprig/v3 v3.0.0 // indirect
	github.com/gobwas/glob v0.2.3 // indirect
	github.com/godbus/dbus/v5 v5.1.0 // indirect
	github.com/gofrs/uuid v4.2.0+incompatible // indirect
	github.com/golang-jwt/jwt/v4 v4.5.0 // indirect
	github.com/golang-jwt/jwt/v5 v5.2.1 // indirect
	github.com/golang/groupcache v0.0.0-20210331224755-41bb18bfe9da // indirect
	github.com/google/btree v1.1.2 // indirect
	github.com/google/gnostic-models v0.6.9-0.20230804172637-c7be7c783f49 // indirect
	github.com/google/pprof v0.0.0-20240424215950-a892ee059fd6 // indirect
	github.com/google/shlex v0.0.0-20191202100458-e7afc7fbc510 // indirect
	github.com/gorilla/mux v1.8.1 // indirect
	github.com/gorilla/websocket v1.5.1 // indirect
	github.com/gosuri/uitable v0.0.4 // indirect
	github.com/gregjones/httpcache v0.0.0-20190611155906-901d90724c79 // indirect
	github.com/grpc-ecosystem/go-grpc-prometheus v1.2.0 // indirect
	github.com/hashicorp/consul/api v1.26.1 // indirect
	github.com/hashicorp/errwrap v1.1.0 // indirect
	github.com/hashicorp/go-cleanhttp v0.5.2 // indirect
	github.com/hashicorp/go-hclog v1.5.0 // indirect
	github.com/hashicorp/go-immutable-radix v1.3.1 // indirect
	github.com/hashicorp/go-multierror v1.1.1 // indirect
	github.com/hashicorp/go-rootcerts v1.0.2 // indirect
	github.com/hashicorp/golang-lru v0.5.4 // indirect
	github.com/hashicorp/golang-lru/v2 v2.0.7 // indirect
	github.com/hashicorp/hcl v1.0.1-vault-5 // indirect
	github.com/hashicorp/serf v0.10.1 // indirect
	github.com/huandu/xstrings v1.4.0 // indirect
	github.com/inconshreveable/mousetrap v1.1.0 // indirect
	github.com/jmoiron/sqlx v1.3.5 // indirect
	github.com/josharian/intern v1.0.0 // indirect
	github.com/josharian/native v1.1.0 // indirect
	github.com/klauspost/compress v1.17.7 // indirect
	github.com/kr/pretty v0.3.1 // indirect
	github.com/kr/text v0.2.0 // indirect
	github.com/kylelemons/godebug v1.1.0 // indirect
	github.com/lann/builder v0.0.0-20180802200727-47ae307949d0 // indirect
	github.com/lann/ps v0.0.0-20150810152359-62de8c46ede0 // indirect
	github.com/lib/pq v1.10.9 // indirect
	github.com/liggitt/tabwriter v0.0.0-20181228230101-89fcab3d43de // indirect
	github.com/lufia/plan9stats v0.0.0-20211012122336-39d0f177ccd0 // indirect
	github.com/magiconair/properties v1.8.7 // indirect
	github.com/mailru/easyjson v0.7.7 // indirect
	github.com/mattn/go-colorable v0.1.13 // indirect
	github.com/mattn/go-isatty v0.0.20 // indirect
	github.com/mattn/go-runewidth v0.0.9 // indirect
	github.com/mdlayher/netlink v1.7.2 // indirect
	github.com/mdlayher/socket v0.4.1 // indirect
	github.com/mitchellh/copystructure v1.2.0 // indirect
	github.com/mitchellh/go-homedir v1.1.0 // indirect
	github.com/mitchellh/go-wordwrap v1.0.1 // indirect
	github.com/mitchellh/mapstructure v1.5.0 // indirect
	github.com/mitchellh/reflectwalk v1.0.2 // indirect
	github.com/moby/docker-image-spec v1.3.1 // indirect
	github.com/moby/locker v1.0.1 // indirect
	github.com/moby/moby v26.0.0+incompatible // indirect
	github.com/moby/spdystream v0.2.0 // indirect
	github.com/moby/sys/mountinfo v0.7.1 // indirect
	github.com/moby/sys/sequential v0.5.0 // indirect
	github.com/moby/sys/signal v0.7.0 // indirect
	github.com/moby/sys/user v0.1.0 // indirect
	github.com/moby/term v0.5.0 // indirect
	github.com/monochromegane/go-gitignore v0.0.0-20200626010858-205db1a8cc00 // indirect
	github.com/munnerz/goautoneg v0.0.0-20191010083416-a7dc8b61c822 // indirect
	github.com/mxk/go-flowrate v0.0.0-20140419014527-cca7078d478f // indirect
	github.com/oklog/ulid v1.3.1 // indirect
	github.com/opencontainers/go-digest v1.0.0 // indirect
	github.com/opencontainers/image-spec v1.1.0 // indirect
	github.com/opencontainers/runtime-spec v1.2.0 // indirect
	github.com/opencontainers/selinux v1.11.0 // indirect
	github.com/opentracing/opentracing-go v1.2.1-0.20220228012449-10b1cf09e00b // indirect
	github.com/pelletier/go-toml/v2 v2.1.0 // indirect
	github.com/peterbourgon/diskv v2.0.1+incompatible // indirect
	github.com/petermattis/goid v0.0.0-20180202154549-b0b1615b78e5 // indirect
	github.com/pkg/browser v0.0.0-20240102092130-5ac0b6a4141c // indirect
	github.com/pmezard/go-difflib v1.0.1-0.20181226105442-5d4384ee4fb2 // indirect
	github.com/power-devops/perfstat v0.0.0-20210106213030-5aafc221ea8c // indirect
	github.com/prometheus/procfs v0.12.0 // indirect
	github.com/rogpeppe/go-internal v1.11.0 // indirect
	github.com/rubenv/sql-migrate v1.5.2 // indirect
	github.com/russross/blackfriday/v2 v2.1.0 // indirect
	github.com/s3rj1k/go-fanotify/fanotify v0.0.0-20210917134616-9c00a300bb7a // indirect
	github.com/sagikazarmark/locafero v0.4.0 // indirect
	github.com/sagikazarmark/slog-shim v0.1.0 // indirect
	github.com/sasha-s/go-deadlock v0.3.1 // indirect
	github.com/shirou/gopsutil/v3 v3.23.2 // indirect
	github.com/shopspring/decimal v1.3.1 // indirect
	github.com/sirupsen/logrus v1.9.3 // indirect
	github.com/sourcegraph/conc v0.3.0 // indirect
	github.com/spf13/afero v1.11.0 // indirect
	github.com/spf13/cast v1.6.0 // indirect
	github.com/subosito/gotenv v1.6.0 // indirect
	github.com/syndtr/gocapability v0.0.0-20200815063812-42c35b437635 // indirect
	github.com/tklauser/go-sysconf v0.3.11 // indirect
	github.com/tklauser/numcpus v0.7.0 // indirect
	github.com/vishvananda/netns v0.0.4 // indirect
	github.com/xeipuuv/gojsonpointer v0.0.0-20190905194746-02993c407bfb // indirect
	github.com/xeipuuv/gojsonreference v0.0.0-20180127040603-bd5ef7bd5415 // indirect
	github.com/xeipuuv/gojsonschema v1.2.0 // indirect
	github.com/xlab/treeprint v1.2.0 // indirect
	github.com/yusufpapurcu/wmi v1.2.3 // indirect
	go.etcd.io/etcd/api/v3 v3.5.11 // indirect
	go.etcd.io/etcd/client/pkg/v3 v3.5.11 // indirect
	go.etcd.io/etcd/client/v3 v3.5.11 // indirect
	go.mongodb.org/mongo-driver v1.13.1 // indirect
	go.opencensus.io v0.24.0 // indirect
	go.opentelemetry.io/contrib/instrumentation/net/http/otelhttp v0.45.0 // indirect
	go.starlark.net v0.0.0-20230814145427-12f4cb8177e4 // indirect
	go.uber.org/dig v1.17.1 // indirect
	go4.org/netipx v0.0.0-20231129151722-fdeea329fbba // indirect
	golang.org/x/crypto v0.23.0 // indirect
	golang.org/x/mod v0.17.0 // indirect
	golang.org/x/text v0.15.0 // indirect
	golang.org/x/time v0.5.0 // indirect
	golang.org/x/tools v0.21.0 // indirect
	gomodules.xyz/jsonpatch/v2 v2.4.0 // indirect
	google.golang.org/genproto v0.0.0-20240123012728-ef4313101c80 // indirect
	google.golang.org/genproto/googleapis/api v0.0.0-20240123012728-ef4313101c80 // indirect
	google.golang.org/genproto/googleapis/rpc v0.0.0-20240123012728-ef4313101c80 // indirect
	google.golang.org/grpc v1.62.1 // indirect
	gopkg.in/inf.v0 v0.9.1 // indirect
	gopkg.in/ini.v1 v1.67.0 // indirect
<<<<<<< HEAD
	gopkg.in/tomb.v1 v1.0.0-20141024135613-dd632973f1e7 // indirect
	k8s.io/apiserver v0.30.0 // indirect
	k8s.io/component-base v0.30.0 // indirect
=======
	k8s.io/apiserver v0.29.4 // indirect
	k8s.io/component-base v0.29.4 // indirect
>>>>>>> 9921eca9
	k8s.io/cri-api v0.29.3 // indirect
	oras.land/oras-go v1.2.5 // indirect
	sigs.k8s.io/kustomize/api v0.14.0 // indirect
	sigs.k8s.io/kustomize/kyaml v0.14.3 // indirect
)

require (
	github.com/go-chi/chi v4.1.2+incompatible
	github.com/go-logr/logr v1.4.1 // indirect
	github.com/gogo/protobuf v1.3.2 // indirect
	github.com/golang/protobuf v1.5.4 // indirect
	github.com/google/go-cmp v0.6.0
	github.com/google/gofuzz v1.2.0 // indirect
	github.com/imdario/mergo v0.3.16 // indirect
	github.com/json-iterator/go v1.1.12 // indirect
	github.com/modern-go/concurrent v0.0.0-20180306012644-bacd9c7ef1dd // indirect
	github.com/modern-go/reflect2 v1.0.2 // indirect
	github.com/spf13/pflag v1.0.5 // indirect
	github.com/stretchr/testify v1.9.0
	go.uber.org/multierr v1.11.0 // indirect
	golang.org/x/net v0.25.0 // indirect
	golang.org/x/oauth2 v0.18.0 // indirect
	golang.org/x/sync v0.7.0
	golang.org/x/sys v0.20.0
	golang.org/x/term v0.20.0 // indirect
	google.golang.org/appengine v1.6.8 // indirect
	google.golang.org/protobuf v1.34.1
	gopkg.in/yaml.v2 v2.4.0 // indirect
	gopkg.in/yaml.v3 v3.0.1 // indirect
	k8s.io/api v0.30.0
	k8s.io/apimachinery v0.30.0
	k8s.io/klog/v2 v2.120.1 // indirect
	k8s.io/kube-openapi v0.0.0-20240228011516-70dd3763d340 // indirect
	k8s.io/utils v0.0.0-20240102154912-e7106e64919e
	sigs.k8s.io/json v0.0.0-20221116044647-bc3834ca7abd // indirect
	sigs.k8s.io/structured-merge-diff/v4 v4.4.1 // indirect
	sigs.k8s.io/yaml v1.4.0
)

require (
	github.com/Azure/azure-container-networking/zapai v0.0.3
	github.com/Azure/azure-sdk-for-go v68.0.0+incompatible
	github.com/Azure/azure-sdk-for-go/sdk/azcore v1.11.1
	github.com/Azure/azure-sdk-for-go/sdk/azidentity v1.5.2
	github.com/Azure/azure-sdk-for-go/sdk/resourcemanager/containerservice/armcontainerservice/v4 v4.8.0
	github.com/Azure/azure-sdk-for-go/sdk/resourcemanager/dashboard/armdashboard v1.2.0
	github.com/Azure/azure-sdk-for-go/sdk/resourcemanager/monitor/armmonitor v0.11.0
	github.com/Azure/azure-sdk-for-go/sdk/resourcemanager/network/armnetwork/v5 v5.1.1
	github.com/Azure/azure-sdk-for-go/sdk/resourcemanager/resources/armresources v1.2.0
	github.com/Azure/azure-sdk-for-go/sdk/storage/azblob v1.3.2
	github.com/Microsoft/hcsshim v0.12.0-rc.3
	github.com/aws/aws-sdk-go-v2 v1.27.0
	github.com/aws/aws-sdk-go-v2/config v1.27.16
	github.com/aws/aws-sdk-go-v2/credentials v1.17.16
	github.com/aws/aws-sdk-go-v2/service/s3 v1.54.3
	github.com/cakturk/go-netstat v0.0.0-20200220111822-e5b49efee7a5
	github.com/cilium/cilium v1.15.5
	github.com/cilium/ebpf v0.15.0
	github.com/florianl/go-tc v0.4.3
	github.com/google/gopacket v1.1.19
	github.com/inspektor-gadget/inspektor-gadget v0.27.0
	github.com/jellydator/ttlcache/v3 v3.1.1
	github.com/jsternberg/zap-logfmt v1.3.0
	github.com/microsoft/ApplicationInsights-Go v0.4.4
	github.com/onsi/ginkgo/v2 v2.19.0
	github.com/onsi/gomega v1.33.1
	github.com/pkg/errors v0.9.1
	github.com/prometheus/client_model v0.6.0
	github.com/prometheus/common v0.53.0
	github.com/safchain/ethtool v0.3.0
	github.com/spf13/viper v1.18.2
	github.com/vishvananda/netlink v1.2.1-beta.2.0.20231127184239-0ced8385386a
	go.opentelemetry.io/otel v1.27.0
	go.opentelemetry.io/otel/metric v1.27.0
	go.opentelemetry.io/otel/trace v1.27.0
	go.uber.org/mock v0.4.0
	golang.org/x/exp v0.0.0-20240222234643-814bf88cf225
	gopkg.in/natefinch/lumberjack.v2 v2.2.1
	gotest.tools v2.2.0+incompatible
	gotest.tools/v3 v3.5.1
	helm.sh/helm/v3 v3.14.4
	k8s.io/apiextensions-apiserver v0.30.0
	k8s.io/cli-runtime v0.30.0
	k8s.io/kubectl v0.30.0
	sigs.k8s.io/controller-runtime v0.18.0
)

replace github.com/vishvananda/netns => github.com/inspektor-gadget/netns v0.0.5-0.20230524185006-155d84c555d6<|MERGE_RESOLUTION|>--- conflicted
+++ resolved
@@ -221,14 +221,9 @@
 	google.golang.org/grpc v1.62.1 // indirect
 	gopkg.in/inf.v0 v0.9.1 // indirect
 	gopkg.in/ini.v1 v1.67.0 // indirect
-<<<<<<< HEAD
 	gopkg.in/tomb.v1 v1.0.0-20141024135613-dd632973f1e7 // indirect
 	k8s.io/apiserver v0.30.0 // indirect
 	k8s.io/component-base v0.30.0 // indirect
-=======
-	k8s.io/apiserver v0.29.4 // indirect
-	k8s.io/component-base v0.29.4 // indirect
->>>>>>> 9921eca9
 	k8s.io/cri-api v0.29.3 // indirect
 	oras.land/oras-go v1.2.5 // indirect
 	sigs.k8s.io/kustomize/api v0.14.0 // indirect
