// Copyright (c) Microsoft Corporation.
// Licensed under the MIT license.

// package common contains common functions and values that are used across multiple e2e tests.
package common

const (
	RetinaPort int = 10093
	// netObsRGtag is used to tag resources created by this test suite
<<<<<<< HEAD
	NetObsRGtag = "-e2e-netobs-"
)

var AzureLocations = []string{"eastus2", "northeurope", "uksouth", "centralindia", "westus2"}
=======
	NetObsRGtag         = "-e2e-netobs-"
	KubeSystemNamespace = "kube-system"
	TestPodNamespace    = "kube-system-test"
)
>>>>>>> 75fe5a60
<|MERGE_RESOLUTION|>--- conflicted
+++ resolved
@@ -7,14 +7,9 @@
 const (
 	RetinaPort int = 10093
 	// netObsRGtag is used to tag resources created by this test suite
-<<<<<<< HEAD
-	NetObsRGtag = "-e2e-netobs-"
-)
-
-var AzureLocations = []string{"eastus2", "northeurope", "uksouth", "centralindia", "westus2"}
-=======
 	NetObsRGtag         = "-e2e-netobs-"
 	KubeSystemNamespace = "kube-system"
 	TestPodNamespace    = "kube-system-test"
 )
->>>>>>> 75fe5a60
+
+var AzureLocations = []string{"eastus2", "northeurope", "uksouth", "centralindia", "westus2"}