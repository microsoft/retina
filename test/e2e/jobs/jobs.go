package retina

import (
	"fmt"
	"time"

	"github.com/microsoft/retina/test/e2e/common"
	"github.com/microsoft/retina/test/e2e/framework/azure"
	"github.com/microsoft/retina/test/e2e/framework/generic"
	"github.com/microsoft/retina/test/e2e/framework/kubernetes"
	"github.com/microsoft/retina/test/e2e/framework/types"
	"github.com/microsoft/retina/test/e2e/hubble"
	"github.com/microsoft/retina/test/e2e/scenarios/dns"
	"github.com/microsoft/retina/test/e2e/scenarios/drop"
	"github.com/microsoft/retina/test/e2e/scenarios/latency"
	"github.com/microsoft/retina/test/e2e/scenarios/perf"
	tcp "github.com/microsoft/retina/test/e2e/scenarios/tcp"
	"github.com/microsoft/retina/test/e2e/scenarios/windows"
)

func CreateTestInfra(subID, rg, clusterName, location, kubeConfigFilePath string, createInfra bool) *types.Job {
	job := types.NewJob("Create e2e test infrastructure")

	if createInfra {
		job.AddStep(&azure.CreateResourceGroup{
			SubscriptionID:    subID,
			ResourceGroupName: rg,
			Location:          location,
		}, nil)

		job.AddStep(&azure.CreateVNet{
			VnetName:         "testvnet",
			VnetAddressSpace: "10.0.0.0/9",
		}, nil)

		job.AddStep(&azure.CreateSubnet{
			SubnetName:         "testsubnet",
			SubnetAddressSpace: "10.0.0.0/12",
		}, nil)

		job.AddStep(&azure.CreateNPMCluster{
			ClusterName:  clusterName,
			PodCidr:      "10.128.0.0/9",
			DNSServiceIP: "192.168.0.10",
			ServiceCidr:  "192.168.0.0/28",
		}, nil)

		job.AddStep(&azure.GetAKSKubeConfig{
			KubeConfigFilePath: kubeConfigFilePath,
		}, nil)

	} else {
		job.AddStep(&azure.GetAKSKubeConfig{
			KubeConfigFilePath: kubeConfigFilePath,
			ClusterName:        clusterName,
			SubscriptionID:     subID,
			ResourceGroupName:  rg,
			Location:           location,
		}, nil)
	}

	job.AddStep(&generic.LoadFlags{
		TagEnv:            generic.DefaultTagEnv,
		ImageNamespaceEnv: generic.DefaultImageNamespace,
		ImageRegistryEnv:  generic.DefaultImageRegistry,
	}, nil)

	return job
}

func DeleteTestInfra(subID, rg, clusterName, location string) *types.Job {
	job := types.NewJob("Delete e2e test infrastructure")

	job.AddStep(&azure.DeleteResourceGroup{
		SubscriptionID:    subID,
		ResourceGroupName: rg,
		Location:          location,
	}, nil)

	return job
}

func InstallRetina(kubeConfigFilePath, chartPath string) *types.Job {
	job := types.NewJob("Install and test Retina with basic metrics")

	job.AddStep(&kubernetes.InstallHelmChart{
		Namespace:          common.KubeSystemNamespace,
		ReleaseName:        "retina",
		KubeConfigFilePath: kubeConfigFilePath,
		ChartPath:          chartPath,
		TagEnv:             generic.DefaultTagEnv,
	}, nil)

	return job
}

func InstallAndTestRetinaBasicMetrics(kubeConfigFilePath, chartPath string, testPodNamespace string) *types.Job {
	job := types.NewJob("Install and test Retina with basic metrics")

	job.AddStep(&kubernetes.InstallHelmChart{
		Namespace:          common.KubeSystemNamespace,
		ReleaseName:        "retina",
		KubeConfigFilePath: kubeConfigFilePath,
		ChartPath:          chartPath,
		TagEnv:             generic.DefaultTagEnv,
	}, nil)

	job.AddScenario(drop.ValidateDropMetric(testPodNamespace))

	job.AddScenario(tcp.ValidateTCPMetrics(testPodNamespace))

	job.AddScenario(windows.ValidateWindowsBasicMetric())

	dnsScenarios := []struct {
		name string
		req  *dns.RequestValidationParams
		resp *dns.ResponseValidationParams
	}{
		{
			name: "Validate basic DNS request and response metrics for a valid domain",
			req: &dns.RequestValidationParams{
				NumResponse: "0",
				Query:       "kubernetes.default.svc.cluster.local.",
				QueryType:   "A",
				Command:     "nslookup kubernetes.default",
				ExpectError: false,
			},
			resp: &dns.ResponseValidationParams{
				NumResponse: "1",
				Query:       "kubernetes.default.svc.cluster.local.",
				QueryType:   "A",
				ReturnCode:  "No Error",
				Response:    "10.0.0.1",
			},
		},
		{
			name: "Validate basic DNS request and response metrics for a non-existent domain",
			req: &dns.RequestValidationParams{
				NumResponse: "0",
				Query:       "some.non.existent.domain.",
				QueryType:   "A",
				Command:     "nslookup some.non.existent.domain",
				ExpectError: true,
			},
			resp: &dns.ResponseValidationParams{
				NumResponse: "0",
				Query:       "some.non.existent.domain.",
				QueryType:   "A",
				Response:    dns.EmptyResponse, // hacky way to bypass the framework for now
				ReturnCode:  "Non-Existent Domain",
			},
		},
	}

	for _, scenario := range dnsScenarios {
		job.AddScenario(dns.ValidateBasicDNSMetrics(scenario.name, scenario.req, scenario.resp, testPodNamespace))
	}

	job.AddStep(&kubernetes.EnsureStableComponent{
		PodNamespace:           common.KubeSystemNamespace,
		LabelSelector:          "k8s-app=retina",
		IgnoreContainerRestart: false,
	}, nil)

	return job
}

func UpgradeAndTestRetinaAdvancedMetrics(kubeConfigFilePath, chartPath, valuesFilePath string, testPodNamespace string) *types.Job {
	job := types.NewJob("Upgrade and test Retina with advanced metrics")
	// enable advanced metrics
	job.AddStep(&kubernetes.UpgradeRetinaHelmChart{
		Namespace:          common.KubeSystemNamespace,
		ReleaseName:        "retina",
		KubeConfigFilePath: kubeConfigFilePath,
		ChartPath:          chartPath,
		TagEnv:             generic.DefaultTagEnv,
		ValuesFile:         valuesFilePath,
	}, nil)

	dnsScenarios := []struct {
		name string
		req  *dns.RequestValidationParams
		resp *dns.ResponseValidationParams
	}{
		{
			name: "Validate advanced DNS request and response metrics for a valid domain",
			req: &dns.RequestValidationParams{
				NumResponse: "0",
				Query:       "kubernetes.default.svc.cluster.local.",
				QueryType:   "A",
				Command:     "nslookup kubernetes.default",
				ExpectError: false,
			},
			resp: &dns.ResponseValidationParams{
				NumResponse: "1",
				Query:       "kubernetes.default.svc.cluster.local.",
				QueryType:   "A",
				ReturnCode:  "NOERROR",
				Response:    "10.0.0.1",
			},
		},
		{
			name: "Validate advanced DNS request and response metrics for a non-existent domain",
			req: &dns.RequestValidationParams{
				NumResponse: "0",
				Query:       "some.non.existent.domain.",
				QueryType:   "A",
				Command:     "nslookup some.non.existent.domain.",
				ExpectError: true,
			},
			resp: &dns.ResponseValidationParams{
				NumResponse: "0",
				Query:       "some.non.existent.domain.",
				QueryType:   "A",
				Response:    dns.EmptyResponse, // hacky way to bypass the framework for now
				ReturnCode:  "NXDOMAIN",
			},
		},
	}

	for _, scenario := range dnsScenarios {
		job.AddScenario(dns.ValidateAdvancedDNSMetrics(scenario.name, scenario.req, scenario.resp, kubeConfigFilePath, testPodNamespace))
	}

	job.AddScenario(latency.ValidateLatencyMetric(testPodNamespace))

	job.AddStep(&kubernetes.EnsureStableComponent{
		PodNamespace:           common.KubeSystemNamespace,
		LabelSelector:          "k8s-app=retina",
		IgnoreContainerRestart: false,
	}, nil)

	return job
}

<<<<<<< HEAD
func ValidateHubble(kubeConfigFilePath, chartPath string, testPodNamespace string) *types.Job {
	job := types.NewJob("Validate Hubble")

	job.AddStep(&kubernetes.ValidateHubbleStep{
=======
func RunPerfTest(kubeConfigFilePath string, chartPath string) *types.Job {
	job := types.NewJob("Run performance tests")

	benchmarkFile := fmt.Sprintf("netperf-benchmark-%s.json", time.Now().Format("20060102150405"))
	resultFile := fmt.Sprintf("netperf-result-%s.json", time.Now().Format("20060102150405"))
	regressionFile := fmt.Sprintf("netperf-regression-%s.json", time.Now().Format("20060102150405"))

	job.AddStep(&perf.GetNetworkPerformanceMeasures{
		KubeConfigFilePath: kubeConfigFilePath,
		ResultTag:          "no-retina",
		JsonOutputFile:     benchmarkFile,
	}, &types.StepOptions{
		SkipSavingParametersToJob: true,
	})

	job.AddStep(&kubernetes.InstallHelmChart{
>>>>>>> b53a09a8
		Namespace:          "kube-system",
		ReleaseName:        "retina",
		KubeConfigFilePath: kubeConfigFilePath,
		ChartPath:          chartPath,
		TagEnv:             generic.DefaultTagEnv,
	}, nil)

<<<<<<< HEAD
	job.AddScenario(hubble.ValidateHubbleRelayService())

	job.AddScenario(hubble.ValidateHubbleUIService(kubeConfigFilePath))

	job.AddScenario(drop.ValidateDropMetric(testPodNamespace))

	job.AddScenario(tcp.ValidateTCPMetrics(testPodNamespace))

	dnsScenarios := []struct {
		name string
		req  *dns.RequestValidationParams
		resp *dns.ResponseValidationParams
	}{
		{
			name: "Validate basic DNS request and response metrics for a valid domain",
			req: &dns.RequestValidationParams{
				NumResponse: "0",
				Query:       "kubernetes.default.svc.cluster.local.",
				QueryType:   "A",
				Command:     "nslookup kubernetes.default",
				ExpectError: false,
			},
			resp: &dns.ResponseValidationParams{
				NumResponse: "1",
				Query:       "kubernetes.default.svc.cluster.local.",
				QueryType:   "A",
				ReturnCode:  "No Error",
				Response:    "10.0.0.1",
			},
		},
		{
			name: "Validate basic DNS request and response metrics for a non-existent domain",
			req: &dns.RequestValidationParams{
				NumResponse: "0",
				Query:       "some.non.existent.domain.",
				QueryType:   "A",
				Command:     "nslookup some.non.existent.domain",
				ExpectError: true,
			},
			resp: &dns.ResponseValidationParams{
				NumResponse: "0",
				Query:       "some.non.existent.domain.",
				QueryType:   "A",
				Response:    dns.EmptyResponse, // hacky way to bypass the framework for now
				ReturnCode:  "Non-Existent Domain",
			},
		},
	}

	for _, scenario := range dnsScenarios {
		job.AddScenario(dns.ValidateBasicDNSMetrics(scenario.name, scenario.req, scenario.resp, testPodNamespace))
	}

	job.AddStep(&kubernetes.EnsureStableComponent{
		PodNamespace:           common.KubeSystemNamespace,
		LabelSelector:          "k8s-app=retina",
		IgnoreContainerRestart: false,
	}, nil)
=======
	job.AddStep(&perf.GetNetworkPerformanceMeasures{
		KubeConfigFilePath: kubeConfigFilePath,
		ResultTag:          "retina",
		JsonOutputFile:     resultFile,
	}, &types.StepOptions{
		SkipSavingParametersToJob: true,
	})

	job.AddStep(&perf.GetNetworkRegressionResults{
		BaseResultsFile:       benchmarkFile,
		NewResultsFile:        resultFile,
		RegressionResultsFile: regressionFile,
	}, &types.StepOptions{
		SkipSavingParametersToJob: true,
	})

	job.AddStep(&perf.PublishPerfResults{
		ResultsFile: regressionFile,
	}, &types.StepOptions{
		SkipSavingParametersToJob: true,
	})
>>>>>>> b53a09a8

	return job
}<|MERGE_RESOLUTION|>--- conflicted
+++ resolved
@@ -233,12 +233,79 @@
 	return job
 }
 
-<<<<<<< HEAD
 func ValidateHubble(kubeConfigFilePath, chartPath string, testPodNamespace string) *types.Job {
 	job := types.NewJob("Validate Hubble")
 
 	job.AddStep(&kubernetes.ValidateHubbleStep{
-=======
+		Namespace:          common.KubeSystemNamespace,
+		ReleaseName:        "retina",
+		KubeConfigFilePath: kubeConfigFilePath,
+		ChartPath:          chartPath,
+		TagEnv:             generic.DefaultTagEnv,
+	}, nil)
+
+	job.AddScenario(hubble.ValidateHubbleRelayService())
+
+	job.AddScenario(hubble.ValidateHubbleUIService(kubeConfigFilePath))
+
+	job.AddScenario(drop.ValidateDropMetric(testPodNamespace))
+
+	job.AddScenario(tcp.ValidateTCPMetrics(testPodNamespace))
+
+	dnsScenarios := []struct {
+		name string
+		req  *dns.RequestValidationParams
+		resp *dns.ResponseValidationParams
+	}{
+		{
+			name: "Validate basic DNS request and response metrics for a valid domain",
+			req: &dns.RequestValidationParams{
+				NumResponse: "0",
+				Query:       "kubernetes.default.svc.cluster.local.",
+				QueryType:   "A",
+				Command:     "nslookup kubernetes.default",
+				ExpectError: false,
+			},
+			resp: &dns.ResponseValidationParams{
+				NumResponse: "1",
+				Query:       "kubernetes.default.svc.cluster.local.",
+				QueryType:   "A",
+				ReturnCode:  "No Error",
+				Response:    "10.0.0.1",
+			},
+		},
+		{
+			name: "Validate basic DNS request and response metrics for a non-existent domain",
+			req: &dns.RequestValidationParams{
+				NumResponse: "0",
+				Query:       "some.non.existent.domain.",
+				QueryType:   "A",
+				Command:     "nslookup some.non.existent.domain",
+				ExpectError: true,
+			},
+			resp: &dns.ResponseValidationParams{
+				NumResponse: "0",
+				Query:       "some.non.existent.domain.",
+				QueryType:   "A",
+				Response:    dns.EmptyResponse, // hacky way to bypass the framework for now
+				ReturnCode:  "Non-Existent Domain",
+			},
+		},
+	}
+
+	for _, scenario := range dnsScenarios {
+		job.AddScenario(dns.ValidateBasicDNSMetrics(scenario.name, scenario.req, scenario.resp, testPodNamespace))
+	}
+
+	job.AddStep(&kubernetes.EnsureStableComponent{
+		PodNamespace:           common.KubeSystemNamespace,
+		LabelSelector:          "k8s-app=retina",
+		IgnoreContainerRestart: false,
+	}, nil)
+
+	return job
+}
+
 func RunPerfTest(kubeConfigFilePath string, chartPath string) *types.Job {
 	job := types.NewJob("Run performance tests")
 
@@ -255,7 +322,6 @@
 	})
 
 	job.AddStep(&kubernetes.InstallHelmChart{
->>>>>>> b53a09a8
 		Namespace:          "kube-system",
 		ReleaseName:        "retina",
 		KubeConfigFilePath: kubeConfigFilePath,
@@ -263,66 +329,6 @@
 		TagEnv:             generic.DefaultTagEnv,
 	}, nil)
 
-<<<<<<< HEAD
-	job.AddScenario(hubble.ValidateHubbleRelayService())
-
-	job.AddScenario(hubble.ValidateHubbleUIService(kubeConfigFilePath))
-
-	job.AddScenario(drop.ValidateDropMetric(testPodNamespace))
-
-	job.AddScenario(tcp.ValidateTCPMetrics(testPodNamespace))
-
-	dnsScenarios := []struct {
-		name string
-		req  *dns.RequestValidationParams
-		resp *dns.ResponseValidationParams
-	}{
-		{
-			name: "Validate basic DNS request and response metrics for a valid domain",
-			req: &dns.RequestValidationParams{
-				NumResponse: "0",
-				Query:       "kubernetes.default.svc.cluster.local.",
-				QueryType:   "A",
-				Command:     "nslookup kubernetes.default",
-				ExpectError: false,
-			},
-			resp: &dns.ResponseValidationParams{
-				NumResponse: "1",
-				Query:       "kubernetes.default.svc.cluster.local.",
-				QueryType:   "A",
-				ReturnCode:  "No Error",
-				Response:    "10.0.0.1",
-			},
-		},
-		{
-			name: "Validate basic DNS request and response metrics for a non-existent domain",
-			req: &dns.RequestValidationParams{
-				NumResponse: "0",
-				Query:       "some.non.existent.domain.",
-				QueryType:   "A",
-				Command:     "nslookup some.non.existent.domain",
-				ExpectError: true,
-			},
-			resp: &dns.ResponseValidationParams{
-				NumResponse: "0",
-				Query:       "some.non.existent.domain.",
-				QueryType:   "A",
-				Response:    dns.EmptyResponse, // hacky way to bypass the framework for now
-				ReturnCode:  "Non-Existent Domain",
-			},
-		},
-	}
-
-	for _, scenario := range dnsScenarios {
-		job.AddScenario(dns.ValidateBasicDNSMetrics(scenario.name, scenario.req, scenario.resp, testPodNamespace))
-	}
-
-	job.AddStep(&kubernetes.EnsureStableComponent{
-		PodNamespace:           common.KubeSystemNamespace,
-		LabelSelector:          "k8s-app=retina",
-		IgnoreContainerRestart: false,
-	}, nil)
-=======
 	job.AddStep(&perf.GetNetworkPerformanceMeasures{
 		KubeConfigFilePath: kubeConfigFilePath,
 		ResultTag:          "retina",
@@ -344,7 +350,6 @@
 	}, &types.StepOptions{
 		SkipSavingParametersToJob: true,
 	})
->>>>>>> b53a09a8
-
-	return job
-}+
+	return job
+}
