--- conflicted
+++ resolved
@@ -25,14 +25,10 @@
 )
 
 // TestE2ERetina tests all e2e scenarios for retina
-<<<<<<< HEAD
 func TestE2ERetinaAZ(t *testing.T) {
-=======
-func TestE2ERetina(t *testing.T) {
 	ctx, cancel := helpers.Context(t)
 	defer cancel()
 
->>>>>>> e9a58740
 	curuser, err := user.Current()
 	require.NoError(t, err)
 	flag.Parse()
@@ -79,32 +75,28 @@
 	kubeConfigFilePath := filepath.Join(rootDir, "test", "e2e", "test.pem")
 
 	// CreateTestInfra
-<<<<<<< HEAD
-	createTestInfra := types.NewRunner(t, jobs.CreateTestInfraAZ(subID, clusterName, location, kubeConfigFilePath))
-	createTestInfra.Run()
-=======
-	createTestInfra := types.NewRunner(t, jobs.CreateTestInfra(subID, rg, clusterName, location, kubeConfigFilePath, *createInfra))
+	createTestInfra := types.NewRunner(t, jobs.CreateTestInfraAZ(subID, rg, clusterName, location, kubeConfigFilePath, *createInfra))
 	createTestInfra.Run(ctx)
->>>>>>> e9a58740
 
 	t.Cleanup(func() {
 		if *deleteInfra {
-			_ = jobs.DeleteTestInfra(subID, rg, clusterName, location).Run()
+			_ = jobs.DeleteTestInfraAZ(subID, rg, clusterName, location).Run()
 		}
-<<<<<<< HEAD
-		_ = jobs.DeleteTestInfraAZ(subID, clusterName, location).Run()
-	}()
+	})
 
 	// Install and test Retina basic metrics
-	basicMetricsE2E := types.NewRunner(t, jobs.InstallAndTestRetinaBasicMetrics(kubeConfigFilePath, chartPath, "azure"))
-	basicMetricsE2E.Run()
+	basicMetricsE2E := types.NewRunner(t, jobs.InstallAndTestRetinaBasicMetrics(kubeConfigFilePath, chartPath, "azure", common.TestPodNamespace))
+	basicMetricsE2E.Run(ctx)
 
 	// Upgrade and test Retina with advanced metrics
-	advanceMetricsE2E := types.NewRunner(t, jobs.UpgradeAndTestRetinaAdvancedMetrics(kubeConfigFilePath, chartPath, profilePath, "azure"))
-	advanceMetricsE2E.Run()
+	advanceMetricsE2E := types.NewRunner(t, jobs.UpgradeAndTestRetinaAdvancedMetrics(kubeConfigFilePath, chartPath, profilePath, "azure", common.TestPodNamespace))
+	advanceMetricsE2E.Run(ctx)
 }
 
 func TestE2ERetinaAWS(t *testing.T) {
+	ctx, cancel := helpers.Context(t)
+	defer cancel()
+
 	curuser, err := user.Current()
 	require.NoError(t, err)
 
@@ -127,32 +119,19 @@
 
 	// CreateTestInfra
 	createTestInfra := types.NewRunner(t, jobs.CreateTestInfraAWS(accID, clusterName, region, kubeConfigFilePath))
-	createTestInfra.Run()
+	createTestInfra.Run(ctx)
 
-	// Finalizer to clean up test infra
-	defer func() {
-		if r := recover(); r != nil {
-			t.Logf("Recovered in TestE2ERetina, %v", r)
+	t.Cleanup(func() {
+		if *deleteInfra {
+			_ = jobs.DeleteTestInfraAWS(accID, clusterName, region).Run()
 		}
-		_ = jobs.DeleteTestInfraAWS(accID, clusterName, region).Run()
-	}()
-
-	// Install and test Retina basic metrics
-	basicMetricsE2E := types.NewRunner(t, jobs.InstallAndTestRetinaBasicMetrics(kubeConfigFilePath, chartPath, "aws"))
-	basicMetricsE2E.Run()
-
-	// Upgrade and test Retina with advanced metrics
-	advanceMetricsE2E := types.NewRunner(t, jobs.UpgradeAndTestRetinaAdvancedMetrics(kubeConfigFilePath, chartPath, profilePath, "aws"))
-	advanceMetricsE2E.Run()
-=======
 	})
 
 	// Install and test Retina basic metrics
-	basicMetricsE2E := types.NewRunner(t, jobs.InstallAndTestRetinaBasicMetrics(kubeConfigFilePath, chartPath, common.TestPodNamespace))
+	basicMetricsE2E := types.NewRunner(t, jobs.InstallAndTestRetinaBasicMetrics(kubeConfigFilePath, chartPath, "aws", common.TestPodNamespace))
 	basicMetricsE2E.Run(ctx)
 
 	// Upgrade and test Retina with advanced metrics
-	advanceMetricsE2E := types.NewRunner(t, jobs.UpgradeAndTestRetinaAdvancedMetrics(kubeConfigFilePath, chartPath, profilePath, common.TestPodNamespace))
+	advanceMetricsE2E := types.NewRunner(t, jobs.UpgradeAndTestRetinaAdvancedMetrics(kubeConfigFilePath, chartPath, profilePath, "aws", common.TestPodNamespace))
 	advanceMetricsE2E.Run(ctx)
->>>>>>> e9a58740
 }