--- conflicted
+++ resolved
@@ -64,8 +64,6 @@
 			common.KubeConfigFilePath(rootDir),
 			"default"),
 	)
-<<<<<<< HEAD
-=======
 	validatehubble.Run(ctx)
 
 	// Install Retina basic and test captures
@@ -74,6 +72,5 @@
 			common.KubeConfigFilePath(rootDir),
 			"default"),
 	)
->>>>>>> 63b4cb7d
 	captureE2E.Run(ctx)
 }