{{- if .Values.os.linux}}
apiVersion: v1
kind: ConfigMap
metadata:
  labels:
    {{- include "retina.labels" . | nindent 4 }}
    app.kubernetes.io/component: config
    k8s-app: {{ include "retina.name" . }}
  name: {{ include "retina.name" . }}-config
  namespace: {{ .Values.namespace }}
data:
  config.yaml: |-
    apiServer:
      host: {{ .Values.apiServer.host }}
      port: {{ .Values.retinaPort }}
    logLevel: {{ .Values.logLevel }}
    enabledPlugin: {{ .Values.enabledPlugin_linux }}
    metricsInterval: {{ .Values.metricsInterval }}
    enableTelemetry: {{ .Values.enableTelemetry }}
    enablePodLevel: {{ .Values.enablePodLevel }}
    remoteContext: {{ .Values.remoteContext }}
    enableAnnotations: {{ .Values.enableAnnotations }}
    bypassLookupIPOfInterest: {{ .Values.bypassLookupIPOfInterest }}
<<<<<<< HEAD
=======
    dataAggregationLevel: {{ .Values.dataAggregationLevel }}
>>>>>>> 37d84012
{{- end}}
---
{{- if .Values.os.windows}}
apiVersion: v1
kind: ConfigMap
metadata:
  labels:
    {{- include "retina.labels" . | nindent 4 }}
    app.kubernetes.io/component: config
    k8s-app: {{ include "retina.name" . }}
  name: {{ include "retina.name" . }}-config-win
  namespace: {{ .Values.namespace }}
data:
  config.yaml: |-
    apiServer:
      host: {{ .Values.apiServer.host }}
      port: {{ .Values.retinaPort }}
    logLevel: {{ .Values.logLevel }}
    enabledPlugin: {{ .Values.enabledPlugin_win }}
    metricsInterval: {{ .Values.metricsInterval }}
    enableTelemetry: {{ .Values.enableTelemetry }}
    enablePodLevel: {{ .Values.enablePodLevel }}
    remoteContext: {{ .Values.remoteContext }}
{{- end}}


<|MERGE_RESOLUTION|>--- conflicted
+++ resolved
@@ -21,10 +21,7 @@
     remoteContext: {{ .Values.remoteContext }}
     enableAnnotations: {{ .Values.enableAnnotations }}
     bypassLookupIPOfInterest: {{ .Values.bypassLookupIPOfInterest }}
-<<<<<<< HEAD
-=======
     dataAggregationLevel: {{ .Values.dataAggregationLevel }}
->>>>>>> 37d84012
 {{- end}}
 ---
 {{- if .Values.os.windows}}
