--- conflicted
+++ resolved
@@ -6,12 +6,6 @@
 You can then add the annotation `retina.sh: observe` to either:
 
 - individual Pods
-<<<<<<< HEAD
-- Namespaces (to observe all the Pods in the namespace).
-=======
 - Namespaces (to observe all the Pods in the namespace).
 
-An exception: currently all Pods in `kube-system` are always monitored.
-
-**Note**: If you enable Annotations, you cannot use the `MetricsConfiguration` CRD to specify which Pods to observe.
->>>>>>> ab786576
+**Note**: If you enable Annotations, you cannot use the `MetricsConfiguration` CRD to specify which Pods to observe.