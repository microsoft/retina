name: Build Retina Container Images

on:
  pull_request:
    branches: [main]

permissions:
  contents: read

jobs:
  retina-images:
    name: Build Agent Images
    runs-on: ubuntu-latest

    strategy:
      matrix:
        platform: ["linux"]
        arch: ["amd64", "arm64"]

    steps:
      - name: Checkout code
        uses: actions/checkout@v4

      - uses: actions/setup-go@v4
        with:
          go-version: ">=1.21.0"
      - run: go version

      - name: Set up QEMU
        uses: docker/setup-qemu-action@v3

      - name: Build Images
        shell: bash
        run: |
          set -euo pipefail
          az acr login -n acnpublic
          echo "TAG=$(make version)" >> $GITHUB_ENV
          make retina-image \
            IMAGE_NAMESPACE=${{ github.repository }} \
            PLATFORM=${{ matrix.platform }}/${{ matrix.arch }}
            DESTINATION=acr

  retina-win-images:
    name: Build Agent Windows Images
    runs-on: ubuntu-latest

    strategy:
      matrix:
        platform: ["windows"]
        arch: ["amd64"]

    steps:
      - name: Checkout code
        uses: actions/checkout@v4

      - uses: actions/setup-go@v4
        with:
          go-version: ">=1.21.0"
      - run: go version

      - name: Set up QEMU
        uses: docker/setup-qemu-action@v3

      - name: Build Images
        shell: bash
        run: |
          set -euo pipefail
          az acr login -n acnpublic
          echo "TAG=$(make version)" >> $GITHUB_ENV
          make retina-image-win \
            IMAGE_NAMESPACE=${{ github.repository }} \
            PLATFORM=${{ matrix.platform }}/${{ matrix.arch }}
            DESTINATION=acr

  operator-images:
    name: Build Operator Images
    runs-on: ubuntu-latest

    strategy:
      matrix:
        platform: ["linux"]
        arch: ["amd64"]

    steps:
      - name: Checkout code
        uses: actions/checkout@v4

      - uses: actions/setup-go@v4
        with:
          go-version: ">=1.21.0"
      - run: go version

      - name: Set up QEMU
        uses: docker/setup-qemu-action@v3
<<<<<<< HEAD
        
      - name: Build Images
        shell: bash
        run: |
          set -euo pipefail
          az acr login -n acnpublic
          echo "TAG=$(make version)" >> $GITHUB_ENV
          make retina-operator-image \
            IMAGE_NAMESPACE=${{ github.repository }} \
            PLATFORM=${{ matrix.platform }}/${{ matrix.arch }}
            DESTINATION=acr

  kubectl-retina-images:
    name: Build kubectl-retina Images
    runs-on: ubuntu-latest

    strategy:
      matrix:
        platform: ["linux"]
        arch: ["amd64", "arm64"]

    steps:
      - name: Checkout code
        uses: actions/checkout@v4

      - uses: actions/setup-go@v4
        with:
          go-version: ">=1.21.0"
      - run: go version
=======
>>>>>>> e117ed77

      - name: Build Images
        shell: bash
        run: |
          set -euo pipefail
          az acr login -n acnpublic
          echo "TAG=$(make version)" >> $GITHUB_ENV
          make retina-operator-image \
            IMAGE_NAMESPACE=${{ github.repository }} \
            PLATFORM=${{ matrix.platform }}/${{ matrix.arch }}
            DESTINATION=acr

  manifests:
    name: Generate Manifests
    runs-on: ubuntu-latest
    needs: [retina-images, retina-win-images, operator-images, kubectl-retina-images]

    strategy:
      matrix:
        components: ["retina", "operator", "kubectl-retina"]

    steps:
      - name: Checkout code
        uses: actions/checkout@v4

      - name: Setup QEMU
        uses: docker/setup-qemu-action@v3
      
      - name: Azure CLI login
        uses: azure/login@v1
        with:
          creds: ${{ secrets.AZURE_CREDENTIALS }}

      - name: Generate Manifests
        shell: bash
        run: |
          set -euo pipefail
          az acr login -n acnpublic 
          make manifest COMPONENT=${{ matrix.components }} \
      
  e2e:
    name: Run E2E Tests
    runs-on: ubuntu-latest
    needs: [manifests]

    steps:
      - name: Checkout code
        uses: actions/checkout@v4

      - name: Setup go
        uses: actions/setup-go@v4
        with:
          go-version: ">=1.21.0"
      - run: go version

      - name: Az CLI login
        uses: azure/login@v1
        with:
          creds: ${{ secrets.AZURE_CREDENTIALS }}

      - name: Run E2E Tests
        shell: bash
        run: |
          set -euo pipefail
          export TAG=$(make version)
          export AZURE_SUBSCRIPTION_ID=${{ secrets.AZURE_SUBSCRIPTION }}
          export AZURE_ACR_SUBSCRIPTION_ID=${{ secrets.AZURE_SUBSCRIPTION }}
          go test -v ./test/e2e/scenarios/retina/*.go -timeout 30m -tags=e2e -count=1<|MERGE_RESOLUTION|>--- conflicted
+++ resolved
@@ -92,7 +92,6 @@
 
       - name: Set up QEMU
         uses: docker/setup-qemu-action@v3
-<<<<<<< HEAD
         
       - name: Build Images
         shell: bash
@@ -122,8 +121,6 @@
         with:
           go-version: ">=1.21.0"
       - run: go version
-=======
->>>>>>> e117ed77
 
       - name: Build Images
         shell: bash
