--- conflicted
+++ resolved
@@ -218,9 +218,4 @@
         shell: bash
         run: |
           set -euo pipefail
-<<<<<<< HEAD
-          export AZURE_SUBSCRIPTION_ID=${{ secrets.AZURE_SUBSCRIPTION }}
-          go test -v ./test/e2e/scenarios/retina/*.go -timeout 30m -tags=e2e -count=1  -args -image-tag=$(make version) -image-registry=${{ vars.ACR_NAME }}  -image-namespace=${{ github.repository}}
-=======
-          go test -v ./test/e2e/*.go -timeout 30m -tags=e2e -count=1  -args -image-tag=$(make version) -image-registry=${{ vars.ACR_NAME }}  -image-namespace=${{ github.repository}}
->>>>>>> 98241d8e
+          go test -v ./test/e2e/*.go -timeout 30m -tags=e2e -count=1  -args -image-tag=$(make version) -image-registry=${{ vars.ACR_NAME }}  -image-namespace=${{ github.repository}}