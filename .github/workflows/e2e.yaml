--- conflicted
+++ resolved
@@ -42,8 +42,4 @@
         shell: bash
         run: |
           set -euo pipefail
-<<<<<<< HEAD
-          go test -v ./test/e2e/*e2e*.go -timeout 30m -tags=e2e -count=1  -args -image-tag=$(make version) -image-registry=${{vars.ACR_NAME}} -image-namespace=${{github.repository}}
-=======
-          go test -v ./test/e2e/. -timeout 60m -tags=e2e -count=1  -args -image-tag=$(make version) -image-registry=${{vars.ACR_NAME}} -image-namespace=${{github.repository}}
->>>>>>> df6c4702
+          go test -v ./test/e2e/*e2e*.go -timeout 60m -tags=e2e -count=1  -args -image-tag=$(make version) -image-registry=${{vars.ACR_NAME}} -image-namespace=${{github.repository}}