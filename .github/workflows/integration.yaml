--- conflicted
+++ resolved
@@ -44,38 +44,21 @@
           IS_MERGE_GROUP : ${{ github.event_name == 'merge_group' }}
         run: |
           set -euo pipefail
-<<<<<<< HEAD
           echo "TAG=$(make version)" >> $GITHUB_ENV
           if [ "$IS_MERGE_GROUP" == "true" ]; then
             az acr login -n acnpublic
             make retina-image \
               IMAGE_NAMESPACE=microsoft/retina \
-=======
-          if [ $IS_MERGE_GROUP == true ]; then
-            az acr login -n acnpublic
-            echo "TAG=$(make version)" >> $GITHUB_ENV
-            make retina-image \
-              IMAGE_NAMESPACE=${{ github.repository }} \
->>>>>>> 8238a7b2
               PLATFORM=${{ matrix.platform }}/${{ matrix.arch }} \
               IMAGE_REGISTRY=acnpublic.azurecr.io \
               BUILDX_ACTION=--push
           else
-<<<<<<< HEAD
             make retina-image \
               IMAGE_NAMESPACE=${{ github.repository }} \
               PLATFORM=${{ matrix.platform }}/${{ matrix.arch }}
           fi
         env:
           IS_MERGE_GROUP: ${{ github.event_name == 'merge_group' }}
-=======
-            az acr login -n acnpublic
-            echo "TAG=$(make version)" >> $GITHUB_ENV
-            make retina-image \
-              IMAGE_NAMESPACE=${{ github.repository }} \
-              PLATFORM=${{ matrix.platform }}/${{ matrix.arch }} \
-          fi
->>>>>>> 8238a7b2
 
 
   retina-win-images:
