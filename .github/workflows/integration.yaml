--- conflicted
+++ resolved
@@ -1,8 +1,4 @@
-<<<<<<< HEAD
-# This workflow is triggered by a manual trigger or when a check is requested on a PR.
-=======
 # Workflow to build images and run E2E tests
->>>>>>> 1c11e039
 name: Build images and run E2E tests. 
 
 on:
